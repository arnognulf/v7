#include "internal.h"

#define EXPECT(v7, t) \
  do {if ((v7)->cur_tok != (t)) return V7_SYNTAX_ERROR; next_tok(v7);} while (0)

static enum v7_err arith(struct v7 *v7, struct v7_val *a, struct v7_val *b,
                         struct v7_val *res, enum v7_tok op) {
  char *str;

  _prop_func_2_value(v7, &a);
  _prop_func_2_value(v7, &b);
  if (a->type == V7_TYPE_STR && op == TOK_PLUS) {
    TRY(check_str_re_conv(v7, &b, 0)); /* Do type conversion, result pushed on stack */
    str = (char *) malloc(a->v.str.len + b->v.str.len + 1);
    CHECK(str != NULL, V7_OUT_OF_MEMORY);
    v7_init_str(res, str, a->v.str.len + b->v.str.len, 0);
    memcpy(str, a->v.str.buf, a->v.str.len);
    memcpy(str + a->v.str.len, b->v.str.buf, b->v.str.len);
    str[res->v.str.len] = '\0';
    return V7_OK;
  } else if (a->type == V7_TYPE_NUM && b->type == V7_TYPE_NUM) {
    struct v7_val *v = res;
    if(res->fl.fl.prop_func) v = v7_push_new_object(v7);
    v7_init_num(v, res->v.num);
    switch (op) {
      case TOK_PLUS: v->v.num = a->v.num + b->v.num; break;
      case TOK_MINUS: v->v.num = a->v.num - b->v.num; break;
      case TOK_MUL: v->v.num = a->v.num * b->v.num; break;
      case TOK_DIV: v->v.num = a->v.num / b->v.num; break;
      case TOK_REM: v->v.num = (unsigned long) a->v.num %
        (unsigned long) b->v.num; break;
      case TOK_XOR: v->v.num = (unsigned long) a->v.num ^
        (unsigned long) b->v.num; break;
      default: return V7_INTERNAL_ERROR;
    }
    if(res->fl.fl.prop_func){
      res->v.prop_func.f(res->v.prop_func.o, v, NULL);
      inc_ref_count(v);
      TRY(inc_stack(v7, -2));
      v7_push(v7, v);
    }
    return V7_OK;
  } else {
    return V7_TYPE_ERROR;
  }
}

static enum v7_err arith_op(struct v7 *v7, enum v7_tok tok, int sp1, int sp2) {
  struct v7_val *v1 = v7->stack[sp1 - 1], *v2 = v7->stack[sp2 - 1];
  int sp;

  assert(EXECUTING(v7->flags));
  CHECK(v7->sp >= 2, V7_STACK_UNDERFLOW);
  TRY(v7_make_and_push(v7, V7_TYPE_UNDEF));
  sp = v7->sp;
  TRY(arith(v7, v1, v2, v7_top_val(v7), tok));

  /* arith() might push another value on stack if type conversion was made. */
  /* if that happens, re-push the result again */
  if (v7->sp > sp) {
    TRY(v7_push(v7, v7->stack[sp - 1]));
  }

  return V7_OK;
}

static enum v7_err parse_compound_statement(struct v7 *v7, int *has_return) {
  if (v7->cur_tok == TOK_OPEN_CURLY) {
    int old_sp = v7->sp;
    next_tok(v7);
    while (v7->cur_tok != TOK_CLOSE_CURLY) {
      TRY(inc_stack(v7, old_sp - v7->sp));
      TRY(parse_statement(v7, has_return));
      if (*has_return && EXECUTING(v7->flags)) return V7_OK;
    }
    EXPECT(v7, TOK_CLOSE_CURLY);
  } else {
    TRY(parse_statement(v7, has_return));
  }
  return V7_OK;
}

static enum v7_err parse_function_definition(struct v7 *v7, struct v7_val **v,
                                             int num_params) { /* <#fdef#> */
  int i = 0, old_flags = v7->flags, old_sp = v7->sp, has_ret = 0,
    line_no = v7->pstate.line_no;
  unsigned long func_name_len = 0;
  const char *src = v7->pstate.pc, *func_name = NULL;
  struct v7_val *ctx = NULL, *f = NULL;

  EXPECT(v7, TOK_FUNCTION);
  if (v7->cur_tok == TOK_IDENTIFIER) {
    /* function name is given, e.g. function foo() {} */
    CHECK(v == NULL, V7_SYNTAX_ERROR);
    func_name = v7->tok;
    func_name_len = v7->tok_len;
    src = v7->pstate.pc;
    line_no = v7->pstate.line_no;
    next_tok(v7);
  }

  /* 1. SCANNING: do nothing, just pass through the function code */
  /* 2. EXECUTING && v == 0: don't execute but create a closure */
  /* 3. EXECUTING && v != 0: execute the closure */

  if (EXECUTING(v7->flags) && v == NULL) {
    TRY(v7_make_and_push(v7, V7_TYPE_OBJ));
    f = v7_top_val(v7);
    v7_set_class(f, V7_CLASS_FUNCTION);
    f->fl.fl.js_func = 1;

    f->v.func.source_code = (char *) src;
    f->v.func.line_no = line_no;
    /* printf("PFD [%.*s]\n", 45, f->v.func.source_code); */

    f->v.func.var_obj = v7->ctx;
    inc_ref_count(v7->ctx);

    v7->flags |= V7_NO_EXEC;
  } else if (EXECUTING(v7->flags) && v != NULL) {
    f = v[0];
    assert(v7_is_class(f, V7_CLASS_FUNCTION));

    f->next = v7->cf;
    v7->cf = f;

    ctx = make_value(v7, V7_TYPE_OBJ);
    v7_set_class(ctx, V7_CLASS_OBJECT);
    inc_ref_count(ctx);

    ctx->next = v7->ctx;
    v7->ctx = ctx;
  }

  /* Add function arguments to the variable object */
  EXPECT(v7, TOK_OPEN_PAREN);
  while (v7->cur_tok != TOK_CLOSE_PAREN) {
    const char *key = v7->tok;
    unsigned long key_len = v7->tok_len;
    EXPECT(v7, TOK_IDENTIFIER);
    if (EXECUTING(v7->flags)) {
      struct v7_val *val = i < num_params ? v[i + 1] : make_value(v7, V7_TYPE_UNDEF);
      TRY(v7_setv(v7, ctx, V7_TYPE_STR, V7_TYPE_OBJ, key, key_len, 1, val));
    }
    i++;
    if (v7->cur_tok == TOK_COMMA) {
      next_tok(v7);
    }
  }
  EXPECT(v7, TOK_CLOSE_PAREN);

  /* Execute (or pass) function body */
  TRY(parse_compound_statement(v7, &has_ret));

  /* Add function to the namespace for notation "function x(y,z) { ... } " */
  if (EXECUTING(old_flags) && v == NULL && func_name != NULL) {
    TRY(v7_setv(v7, v7->ctx, V7_TYPE_STR, V7_TYPE_OBJ,
                func_name, func_name_len, 1, f));
  }

  if (EXECUTING(v7->flags)) {
    /* Cleanup execution context */
    v7->ctx = ctx->next;
    ctx->next = NULL;
    /* assert(f->v.func.var_obj == NULL); */
    /* f->v.func.var_obj = ctx; */
    v7_freeval(v7, ctx);

    v7->cf = f->next;
    f->next = NULL;

    /* If function didn't have return statement, return UNDEF */
    if (!has_ret) {
      TRY(inc_stack(v7, old_sp - v7->sp));
      TRY(v7_make_and_push(v7, V7_TYPE_UNDEF));
    }
  }

  v7->flags = old_flags;

  return V7_OK;
}

V7_PRIVATE enum v7_err v7_call2(struct v7 *v7, struct v7_val *this_obj,
   int num_args, int called_as_ctor) {
  struct v7_val **top = v7_top(v7), **v = top - (num_args + 1), *f;

  if (!EXECUTING(v7->flags)) return V7_OK;
  f = v[0];
  CHECK(v7->sp > num_args, V7_INTERNAL_ERROR);
  CHECK(f != NULL, V7_TYPE_ERROR);
  CHECK(v7_is_class(f, V7_CLASS_FUNCTION), V7_CALLED_NON_FUNCTION);


<<<<<<< HEAD
  // Stack looks as follows:
  //  v   --->  <called_function>     v[0]
  //            <argument_0>        ---+
  //            <argument_1>           |
  //            <argument_2>           |  <-- num_args
  //            ...                    |
  //            <argument_N>        ---+
  // top  --->  <return_value>
=======
  /* Stack looks as follows: */
  /*  v   --->  <called_function>     v[0] */
  /*            <argument_0>        ---+ */
  /*            <argument_1>           | */
  /*            <argument_2>           |  <-- num_args */
  /*            ...                    | */
  /*            <argument_N>        ---+ */
  /* top  --->  <return_value> */
>>>>>>> a4dcf829
  if (f->fl.fl.js_func) {
    struct v7_pstate old_pstate = v7->pstate;
    enum v7_tok tok = v7->cur_tok;

    /* Move control flow to the function body */
    v7->pstate.pc = f->v.func.source_code;
    v7->pstate.line_no = f->v.func.line_no;
    v7->cur_tok = TOK_FUNCTION;
    TRY(parse_function_definition(v7, v, num_args));

    /* Return control flow back */
    v7->pstate = old_pstate;
    v7->cur_tok = tok;
    CHECK(v7_top(v7) >= top, V7_INTERNAL_ERROR);
  } else {
    int old_sp = v7->sp;
    struct v7_c_func_arg arg;
    arg.v7 = v7;
    arg.this_obj = this_obj;
    arg.args = v + 1;
    arg.num_args = num_args;
    arg.called_as_constructor = called_as_ctor;

    TRY(f->v.c_func(&arg));
    if (old_sp == v7->sp) {
      v7_make_and_push(v7, V7_TYPE_UNDEF);
    }
  }
  return V7_OK;
}

static enum v7_err parse_function_call(struct v7 *v7, struct v7_val *this_obj,
                                       int called_as_ctor) {
  struct v7_val **v = v7_top(v7) - 1;
  int num_args = 0;

  /* TRACE_OBJ(v[0]); */
  CHECK(!EXECUTING(v7->flags) || v7_is_class(v[0], V7_CLASS_FUNCTION),
        V7_CALLED_NON_FUNCTION);

  /* Push arguments on stack */
  EXPECT(v7, TOK_OPEN_PAREN);
  while (v7->cur_tok != TOK_CLOSE_PAREN) {
    TRY(parse_expression(v7));
    if(EXECUTING(v7->flags)){
      struct v7_val *v = v7_top_val(v7);
      _prop_func_2_value(v7, &v);
      inc_ref_count(v);
      TRY(inc_stack(v7, -1));
      v7_push(v7, v);
    }
    if (v7->cur_tok == TOK_COMMA) {
      next_tok(v7);
    }
    num_args++;
  }
  EXPECT(v7, TOK_CLOSE_PAREN);

  TRY(v7_call2(v7, this_obj, num_args, called_as_ctor));

  return V7_OK;
}

static enum v7_err push_string_literal(struct v7 *v7) {
  /* TODO(lsm): do not use stack buffer here, only dynamic alloc */
  /* char buf[MAX_STRING_LITERAL_LENGTH]; */
  struct v7_val *v;
  char *p;
  size_t i;

  if (!EXECUTING(v7->flags)) return V7_OK;
  TRY(v7_make_and_push(v7, V7_TYPE_STR));
  v = v7_top_val(v7);
  v7_init_str(v, &v7->tok[1], v7->tok_len - 1, 1);
  CHECK(v->v.str.buf != NULL, V7_OUT_OF_MEMORY);
  p = v->v.str.buf;

  /* Scan string literal into the buffer, handle escape sequences */
  for (i = 1; i < v7->tok_len - 1; i++) {
    switch (v7->tok[i]) {
      case '\\':
        i++;
        switch (v7->tok[i]) {
          /* TODO: add escapes for quotes, \XXX, \xXX, \uXXXX */
          case 'b': *p++ = '\b'; break;
          case 'f': *p++ = '\f'; break;
          case 'n': *p++ = '\n'; break;
          case 'r': *p++ = '\r'; break;
          case 't': *p++ = '\t'; break;
          case 'v': *p++ = '\v'; break;
          case '\\': *p++ = '\\'; break;
          default: if (v7->tok[i] == v7->tok[0]) *p++ = v7->tok[i]; break;
        }
        break;
      default:
        *p++ = v7->tok[i];
        break;
    }
  }
  v->v.str.len = p - v->v.str.buf;
  assert(v->v.str.len < v7->tok_len - 1);
  *p = '\0';

  return V7_OK;
}

static enum v7_err parse_array_literal(struct v7 *v7) {
  /* Push empty array on stack */
  if (EXECUTING(v7->flags)) {
    TRY(v7_make_and_push(v7, V7_TYPE_OBJ));
    v7_set_class(v7_top(v7)[-1], V7_CLASS_ARRAY);
  }
  CHECK(v7->cur_tok == TOK_OPEN_BRACKET, V7_SYNTAX_ERROR);
  next_tok(v7);

  /* Scan array literal, append elements one by one */
  while (v7->cur_tok != TOK_CLOSE_BRACKET) {
    /* Push new element on stack */
    TRY(parse_expression(v7));
    if (EXECUTING(v7->flags)) {
      TRY(v7_append(v7, v7_top(v7)[-2], v7_top(v7)[-1]));
      TRY(inc_stack(v7, -1));
    }
    if (v7->cur_tok == TOK_COMMA) {
      next_tok(v7);
    }
  }
  CHECK(v7->cur_tok == TOK_CLOSE_BRACKET, V7_SYNTAX_ERROR);
  return V7_OK;
}

static enum v7_err parse_object_literal(struct v7 *v7) {
  /* Push empty object on stack */
  TRY(v7_make_and_push(v7, V7_TYPE_OBJ));
  EXPECT(v7, TOK_OPEN_CURLY);

  /* Assign key/values to the object, until closing "}" is found */
  while (v7->cur_tok != TOK_CLOSE_CURLY) {
    /* Push key on stack */
    if (v7->cur_tok == TOK_STRING_LITERAL) {
      TRY(push_string_literal(v7));
    } else {
      struct v7_val *v;
      CHECK(v7->cur_tok == TOK_IDENTIFIER, V7_SYNTAX_ERROR);
      v = v7_mkv(v7, V7_TYPE_STR, v7->tok, v7->tok_len, 1);
      CHECK(v != NULL, V7_OUT_OF_MEMORY);
      TRY(v7_push(v7, v));
    }

    /* Push value on stack */
    next_tok(v7);
    EXPECT(v7, TOK_COLON);
    TRY(parse_expression(v7));

    /* Stack should now have object, key, value. Assign, and remove key/value */
    if (EXECUTING(v7->flags)) {
      struct v7_val **v = v7_top(v7) - 3;
      CHECK(v[0]->type == V7_TYPE_OBJ, V7_INTERNAL_ERROR);
      TRY(v7_set2(v7, v[0], v[1], v[2]));
      TRY(inc_stack(v7, -2));
    }
    if (v7->cur_tok == TOK_COMMA) {
      next_tok(v7);
    }
  }
  CHECK(v7->cur_tok == TOK_CLOSE_CURLY, V7_SYNTAX_ERROR);
  return V7_OK;
}

static enum v7_err parse_delete_statement(struct v7 *v7) {
  EXPECT(v7, TOK_DELETE);
  TRY(parse_expression(v7));
  TRY(v7_del2(v7, v7->cur_obj, v7->key, v7->key_len));
  return V7_OK;
}

static enum v7_err parse_regex(struct v7 *v7) {
  size_t i, j;
  uint8_t done = 0;

  if(!EXECUTING(v7->flags)) return V7_OK;
<<<<<<< HEAD
  // CHECK(*v7->tok == '/', V7_SYNTAX_ERROR);
=======
  /* CHECK(*v7->tok == '/', V7_SYNTAX_ERROR); */
>>>>>>> a4dcf829

  for(i = 1; !done; i++){
    switch(v7->tok[i]){
      case '\0': case '\r': case '\n':
        THROW(V7_SYNTAX_ERROR);
      case '/':
        if('\\' == v7->tok[i-1]) continue;
        done = 1;
        break;
    }
  }
  done = 0;
  for(j = i; !done; j++){
    switch(v7->tok[j]){
      default : done = 1; j--;
      case 'g': case 'i': case 'm': break;
      case '\0': case '\r': case '\n':
        THROW(V7_SYNTAX_ERROR);
    }
  }

  TRY(regex_xctor(v7, NULL, &v7->tok[1], i-2, &v7->tok[i], j-i));
  v7->pstate.pc = &v7->tok[j];
  return V7_OK;
}

static enum v7_err parse_variable(struct v7 *v7) {
  struct v7_val key = str_to_val(v7->tok, v7->tok_len), *v = NULL;
  v7->key = v7->tok;
  v7->key_len = v7->tok_len;
  v = find(v7, &key);
  if (v == NULL) {
    TRY(v7_make_and_push(v7, V7_TYPE_UNDEF));
  } else {
    TRY(v7_push(v7, v));
  }
  return V7_OK;
}

static enum v7_err parse_precedence_0(struct v7 *v7) {
  enum v7_tok tok = v7->cur_tok;
  int ex = EXECUTING(v7->flags);

  switch (tok) {
    case TOK_OPEN_PAREN:
      next_tok(v7);
      TRY(parse_expression(v7));
      CHECK(v7->cur_tok == TOK_CLOSE_PAREN, V7_SYNTAX_ERROR);
      break;
    case TOK_OPEN_BRACKET: TRY(parse_array_literal(v7)); break;
    case TOK_OPEN_CURLY: TRY(parse_object_literal(v7)); break;
    case TOK_DIV: TRY(parse_regex(v7)); break;
    case TOK_STRING_LITERAL: TRY(push_string_literal(v7)); break;
    case TOK_THIS: if (ex) TRY(v7_push(v7, v7->this_obj)); break;
    case TOK_NULL: if (ex) TRY(v7_make_and_push(v7, V7_TYPE_NULL)); break;
    case TOK_UNDEFINED: if (ex) TRY(v7_make_and_push(v7, V7_TYPE_UNDEF)); break;
    case TOK_TRUE: if (ex) TRY(push_bool(v7, 1)); break;
    case TOK_FALSE: if (ex) TRY(push_bool(v7, 0)); break;
#if 0
    case TOK_NAN: if (ex) TRY(push_number(v7, NAN)); break;
    case TOK_INFINITY: if (ex) TRY(push_number(v7, INFINITY)); break;
#endif
    case TOK_NUMBER: if (ex) TRY(push_number(v7, v7->cur_tok_dbl)); break;
    case TOK_IDENTIFIER: if (ex) TRY(parse_variable(v7)); break;
    case TOK_FUNCTION: TRY(parse_function_definition(v7, NULL, 0)); break;
    default: return V7_SYNTAX_ERROR;
  }

  if (tok != TOK_FUNCTION) {
    next_tok(v7);
  }

  return V7_OK;
}

static enum v7_err parse_prop_accessor(struct v7 *v7, enum v7_tok op) {
  struct v7_val *ns = NULL, *cur_obj = NULL;

  if (EXECUTING(v7->flags)) {
    ns = v7_top(v7)[-1];
    v7->cur_obj = v7->this_obj = cur_obj = ns;
  }
  CHECK(!EXECUTING(v7->flags) || ns != NULL, V7_SYNTAX_ERROR);

  if (op == TOK_DOT) {
    CHECK(v7->cur_tok == TOK_IDENTIFIER, V7_SYNTAX_ERROR);
    v7->key = v7->tok;
    v7->key_len = v7->tok_len;
    if (EXECUTING(v7->flags)) {
      struct v7_val key = str_to_val(v7->tok, v7->tok_len);
      ns = get2(ns, &key);
    }
    next_tok(v7);
  } else {
    TRY(parse_expression(v7));
    EXPECT(v7, TOK_CLOSE_BRACKET);
    if (EXECUTING(v7->flags)) {
      struct v7_val *expr_val = v7_top_val(v7);

      ns = get2(ns, expr_val);

      /* If we're doing an assignment, */
      /* then parse_assign() looks at v7->key, v7->key_len for the key. */
      /* Initialize key properly for cases like "a.b['c'] = d;" */
      TRY(check_str_re_conv(v7, &expr_val, 0));
      v7->key = expr_val->v.str.buf;
      v7->key_len = expr_val->v.str.len;
    }
  }

  /* Set those again cause parse_expression() above could have changed it */
  v7->cur_obj = v7->this_obj = cur_obj;

  if (EXECUTING(v7->flags)) {
    if(NULL == ns){
      TRY(v7_make_and_push(v7, V7_TYPE_UNDEF));
    }else{
      TRY(v7_push(v7, ns));
    }
  }

  return V7_OK;
}

/* Member Access            left-to-right    x . x */
/* Computed Member Access   left-to-right    x [ x ] */
/* new (with argument list) n/a              new x ( x ) */
static enum v7_err parse_precedence_1(struct v7 *v7, int has_new) {
  struct v7_val *old_this = v7->this_obj;

  TRY(parse_precedence_0(v7));

  while (v7->cur_tok == TOK_DOT || v7->cur_tok == TOK_OPEN_BRACKET ||
         v7->cur_tok == TOK_OPEN_PAREN) {
    enum v7_tok tok = v7->cur_tok;
    if (tok == TOK_OPEN_BRACKET || tok == TOK_DOT) {
      next_tok(v7);
      TRY(parse_prop_accessor(v7, tok));
    } else {
      TRY(parse_function_call(v7, v7->cur_obj, has_new));
    }
  }
  v7->this_obj = old_this;

  return V7_OK;
}

/* x . y () . z () () */

/* Function Call                 left-to-right     x ( x ) */
/* new (without argument list)   right-to-left     new x */
static enum v7_err parse_precedence_2(struct v7 *v7) {
  int has_new = 0;
  struct v7_val *old_this_obj = v7->this_obj, *cur_this = v7->this_obj;

  if (v7->cur_tok == TOK_NEW) {
    has_new++;
    next_tok(v7);
    if (EXECUTING(v7->flags)) {
      v7_make_and_push(v7, V7_TYPE_OBJ);
      cur_this = v7->this_obj = v7_top(v7)[-1];
      v7_set_class(cur_this, V7_CLASS_OBJECT);
    }
  }
  TRY(parse_precedence_1(v7, has_new));
#if 0
  while (*v7->pstate.pc == '(') {
    /* Use cur_this, not v7->this_obj: v7->this_obj could have been changed */
    TRY(parse_function_call(v7, cur_this, has_new));
  }
#endif
  if (has_new && EXECUTING(v7->flags)) {
    TRY(v7_push(v7, cur_this));
  }

  v7->this_obj = old_this_obj;

  return V7_OK;
}

/* Postfix Increment    n/a      x ++ */
/* Postfix Decrement    n/a      x -- */
static enum v7_err parse_postfix_inc_dec(struct v7 *v7) {
  TRY(parse_precedence_2(v7));
  if (v7->cur_tok == TOK_PLUS_PLUS || v7->cur_tok == TOK_MINUS_MINUS) {
    int increment = (v7->cur_tok == TOK_PLUS_PLUS) ? 1 : -1;
    next_tok(v7);
    if (EXECUTING(v7->flags)) {
<<<<<<< HEAD
      struct v7_val *v = v7_top(v7)[-1];
      TRY(v7_make_and_push(v7, V7_TYPE_UNDEF));
      struct v7_val *v1 = v7_top(v7)[-1];
=======
      struct v7_val *v, *v1;
      v = v7_top(v7)[-1];
      TRY(v7_make_and_push(v7, V7_TYPE_UNDEF));
      v1 = v7_top(v7)[-1];
>>>>>>> a4dcf829
      if(v->fl.fl.prop_func){
        v->v.prop_func.f(v->v.prop_func.o, NULL, v1);
        CHECK(v1->type == V7_TYPE_NUM, V7_TYPE_ERROR);
        v1->v.num += increment;
        v->v.prop_func.f(v->v.prop_func.o, v1, NULL);
        v1->v.num -= increment;
      }else{
        CHECK(v->type == V7_TYPE_NUM, V7_TYPE_ERROR);
         v7_init_num(v1, v->v.num);
        v->v.num += increment;
      }
      inc_ref_count(v1);
      TRY(inc_stack(v7, -2));
      v7_push(v7, v1);
    }
  }
  return V7_OK;
}

/* Logical NOT        right-to-left    ! x */
/* Bitwise NOT        right-to-left    ~ x */
/* Unary Plus         right-to-left    + x */
/* Unary Negation     right-to-left    - x */
/* Prefix Increment   right-to-left    ++ x */
/* Prefix Decrement   right-to-left    -- x */
/* typeof             right-to-left    typeof x */
/* void               right-to-left    void x */
/* delete             right-to-left    delete x */
static enum v7_err parse_unary(struct v7 *v7) {
  static const char *type_names[] = {
    "undefined", "object", "boolean", "string", "number", "object"
  };
  const char *str;
  int unary = TOK_END_OF_INPUT;

  switch (v7->cur_tok) {
    case TOK_NOT: case TOK_TILDA: case TOK_PLUS: case TOK_MINUS:
    case TOK_PLUS_PLUS: case TOK_MINUS_MINUS: case TOK_TYPEOF:
    case TOK_VOID: case TOK_DELETE:
      unary = v7->cur_tok;
      next_tok(v7);
      break;
    default:
      unary = TOK_END_OF_INPUT;
      break;
  }

  TRY(parse_postfix_inc_dec(v7));

  if (EXECUTING(v7->flags) && unary != TOK_END_OF_INPUT) {
    struct v7_val *result = v7_top_val(v7);
    if(result->fl.fl.prop_func){
      switch(unary){
        case TOK_PLUS: case TOK_MINUS: case TOK_NOT: case TOK_TYPEOF:
        _prop_func_2_value(v7, &result);
        v7_push(v7, result);
      }
    }
    switch (unary) {
      case TOK_PLUS:
        CHECK(is_num(result), V7_TYPE_ERROR);
        break;
      case TOK_MINUS:
        CHECK(is_num(result), V7_TYPE_ERROR);
        TRY(push_number(v7, - result->v.num));
        break;
      case TOK_NOT:
        TRY(push_bool(v7, !v7_is_true(result)));
        break;
      case TOK_TYPEOF:
        str = type_names[result->type];
        if (v7_is_class(result, V7_CLASS_FUNCTION)) str = "function";
        TRY(push_string(v7, str, strlen(str), 0));
        break;
      default:
        break;
    }
  }

  return V7_OK;
}

static enum v7_err parse_mul_div_rem(struct v7 *v7) {
  TRY(parse_unary(v7));
  while (v7->cur_tok == TOK_MUL || v7->cur_tok == TOK_DIV ||
         v7->cur_tok == TOK_REM) {
    int sp1 = v7->sp;
    enum v7_tok tok = v7->cur_tok;
    next_tok(v7);
    TRY(parse_unary(v7));
    if (EXECUTING(v7->flags)) {
      TRY(arith_op(v7, tok, sp1, v7->sp));
    }
  }
  return V7_OK;
}

static enum v7_err logical_op(struct v7 *v7, enum v7_tok op, int sp1, int sp2) {
  struct v7_val *v1 = v7->stack[sp1 - 1], *v2 = v7->stack[sp2 - 1];
  int res = 0;

  if (v1->type == V7_TYPE_NUM && v2->type == V7_TYPE_NUM) {
    switch (op) {
      case TOK_GT: res = v1->v.num >  v2->v.num; break;
      case TOK_GE: res = v1->v.num >= v2->v.num; break;
      case TOK_LT: res = v1->v.num <  v2->v.num; break;
      case TOK_LE: res = v1->v.num <= v2->v.num; break;
      case TOK_EQ: /* FALLTHROUGH */
      case TOK_EQ_EQ:    res = cmp(v1, v2) == 0; break;
      case TOK_NE: /* FALLTHROUGH */
      case TOK_NE_NE:  res = cmp(v1, v2) != 0; break;
      default: return V7_INTERNAL_ERROR;
    }
  } else if (op == TOK_EQ || op == TOK_EQ_EQ) {
    res = cmp(v1, v2) == 0;
  } else if (op == TOK_NE || op == TOK_NE_NE) {
    res = cmp(v1, v2) != 0;
  }
  TRY(push_bool(v7, res));
  return V7_OK;
}

static enum v7_err parse_add_sub(struct v7 *v7) {
  TRY(parse_mul_div_rem(v7));
  while (v7->cur_tok == TOK_PLUS || v7->cur_tok == TOK_MINUS) {
    int sp1 = v7->sp;
    enum v7_tok op = v7->cur_tok;
    next_tok(v7);
    TRY(parse_mul_div_rem(v7));
    if (EXECUTING(v7->flags)) {
      TRY(arith_op(v7, op, sp1, v7->sp));
    }
  }
  return V7_OK;
}

static enum v7_err parse_relational(struct v7 *v7) {
  TRY(parse_add_sub(v7));
  while (v7->cur_tok >= TOK_LE && v7->cur_tok <= TOK_GT) {
    int sp1 = v7->sp;
    enum v7_tok op = v7->cur_tok;
    next_tok(v7);
    TRY(parse_add_sub(v7));
    if (EXECUTING(v7->flags)) {
      TRY(logical_op(v7, op, sp1, v7->sp));
    }
  }
  if (v7->cur_tok == TOK_INSTANCEOF) {
    CHECK(next_tok(v7) == TOK_IDENTIFIER, V7_SYNTAX_ERROR);
    if (EXECUTING(v7->flags)) {
      struct v7_val key = str_to_val(v7->tok, v7->tok_len);
      TRY(v7_make_and_push(v7, V7_TYPE_BOOL));
      v7_top(v7)[-1]->v.num = instanceof(v7_top(v7)[-2], find(v7, &key));
    }
  }
  return V7_OK;
}

static enum v7_err parse_equality(struct v7 *v7) {
  TRY(parse_relational(v7));
  if (v7->cur_tok >= TOK_EQ && v7->cur_tok <= TOK_NE_NE) {
    int sp1 = v7->sp;
    enum v7_tok op = v7->cur_tok;
    next_tok(v7);
    TRY(parse_relational(v7));
    if (EXECUTING(v7->flags)) {
      TRY(logical_op(v7, op, sp1, v7->sp));
    }
  }
  return V7_OK;
}

static enum v7_err parse_bitwise_and(struct v7 *v7) {
  TRY(parse_equality(v7));
  if (v7->cur_tok == TOK_AND) {
    int sp1 = v7->sp;
    next_tok(v7);
    TRY(parse_equality(v7));
    if (EXECUTING(v7->flags)) {
      struct v7_val *v1 = v7->stack[sp1 - 1], *v2 = v7_top(v7)[-1];
      unsigned long a = v1->v.num, b = v2->v.num;
      CHECK(v1->type == V7_TYPE_NUM && v1->type == V7_TYPE_NUM, V7_TYPE_ERROR);
      TRY(v7_make_and_push(v7, V7_TYPE_NUM));
      v7_top(v7)[-1]->v.num = a & b;
    }
  }
  return V7_OK;
}

static enum v7_err parse_bitwise_xor(struct v7 *v7) {
  TRY(parse_bitwise_and(v7));
  if (v7->cur_tok == TOK_XOR) {
    int sp1 = v7->sp;
    next_tok(v7);
    TRY(parse_bitwise_and(v7));
    if (EXECUTING(v7->flags)) {
      struct v7_val *v1 = v7->stack[sp1 - 1], *v2 = v7_top(v7)[-1];
      unsigned long a = v1->v.num, b = v2->v.num;
      CHECK(v1->type == V7_TYPE_NUM && v2->type == V7_TYPE_NUM, V7_TYPE_ERROR);
      TRY(v7_make_and_push(v7, V7_TYPE_NUM));
      v7_top(v7)[-1]->v.num = a ^ b;
    }
  }
  return V7_OK;
}

static enum v7_err parse_bitwise_or(struct v7 *v7) {
  TRY(parse_bitwise_xor(v7));
  if (v7->cur_tok == TOK_OR) {
    int sp1 = v7->sp;
    next_tok(v7);
    TRY(parse_bitwise_xor(v7));
    if (EXECUTING(v7->flags)) {
      struct v7_val *v1 = v7->stack[sp1 - 1], *v2 = v7_top(v7)[-1];
      unsigned long a = v1->v.num, b = v2->v.num;
      CHECK(v1->type == V7_TYPE_NUM && v2->type == V7_TYPE_NUM, V7_TYPE_ERROR);
      TRY(v7_make_and_push(v7, V7_TYPE_NUM));
      v7_top(v7)[-1]->v.num = a | b;
    }
  }
  return V7_OK;
}

static enum v7_err parse_logical_and(struct v7 *v7) {
  TRY(parse_bitwise_or(v7));
  while (v7->cur_tok == TOK_LOGICAL_AND) {
    int sp1 = v7->sp;
    next_tok(v7);
    TRY(parse_bitwise_or(v7));
    if (EXECUTING(v7->flags)) {
      struct v7_val *v1 = v7->stack[sp1 - 1], *v2 = v7_top(v7)[-1];
      int is_true = v7_is_true(v1) && v7_is_true(v2);
      TRY(v7_make_and_push(v7, V7_TYPE_BOOL));
      v7_top(v7)[-1]->v.num = is_true ? 1.0 : 0.0;
    }
  }
  return V7_OK;
}

static enum v7_err parse_logical_or(struct v7 *v7) {
  TRY(parse_logical_and(v7));
  if (v7->cur_tok == TOK_LOGICAL_OR) {
    int sp1 = v7->sp;
    next_tok(v7);
    TRY(parse_logical_and(v7));
    if (EXECUTING(v7->flags)) {
      struct v7_val *v1 = v7->stack[sp1 - 1], *v2 = v7_top(v7)[-1];
      int is_true = v7_is_true(v1) || v7_is_true(v2);
      TRY(v7_make_and_push(v7, V7_TYPE_BOOL));
      v7_top(v7)[-1]->v.num = is_true ? 1.0 : 0.0;
    }
  }
  return V7_OK;
}

V7_PRIVATE enum v7_err parse_ternary(struct v7 *v7) {
  TRY(parse_logical_or(v7));

  if (v7->cur_tok == TOK_QUESTION) {
    int old_flags = v7->flags;
    int condition_true = 1;

    if (EXECUTING(v7->flags)) {
      CHECK(v7->sp > 0, V7_INTERNAL_ERROR);
      condition_true = v7_is_true(v7_top(v7)[-1]);
      TRY(inc_stack(v7, -1));   /* Remove condition result */
    }

    EXPECT(v7, TOK_QUESTION);
    if (!condition_true || !EXECUTING(old_flags)) v7->flags |= V7_NO_EXEC;
    TRY(parse_expression(v7));
    EXPECT(v7, TOK_COLON);
    v7->flags = old_flags;
    if (condition_true || !EXECUTING(old_flags)) v7->flags |= V7_NO_EXEC;
    TRY(parse_expression(v7));
    v7->flags = old_flags;
  }

  return V7_OK;
}

static enum v7_err do_assign(struct v7 *v7, struct v7_val *obj,
                             const char *key, unsigned long key_len,
                             enum v7_tok tok) {
  if (EXECUTING(v7->flags)) {
    struct v7_val **top = v7_top(v7), *a = top[-2], *b = top[-1];

    /* Stack layout at this point (assuming stack grows down): */
    /* */
    /*          | object's value (rvalue)    |    top[-2] */
    /*          +----------------------------+ */
    /*          | expression value (lvalue)  |    top[-1] */
    /*          +----------------------------+ */
    /* top -->  |       nothing yet          | */

    switch (tok) {
      case TOK_ASSIGN:
        CHECK(v7->sp > 0, V7_INTERNAL_ERROR);
        TRY(v7_setv(v7, obj, V7_TYPE_STR, V7_TYPE_OBJ, key, key_len, 1, b));
        return V7_OK;
      case TOK_PLUS_ASSIGN: TRY(arith(v7, a, b, a, TOK_PLUS)); break;
      case TOK_MINUS_ASSIGN: TRY(arith(v7, a, b, a, TOK_MINUS)); break;
      case TOK_MUL_ASSIGN: TRY(arith(v7, a, b, a, TOK_MUL)); break;
      case TOK_DIV_ASSIGN: TRY(arith(v7, a, b, a, TOK_DIV)); break;
      case TOK_REM_ASSIGN: TRY(arith(v7, a, b, a, TOK_REM)); break;
      case TOK_XOR_ASSIGN: TRY(arith(v7, a, b, a, TOK_XOR)); break;
      default: return V7_NOT_IMPLEMENTED;
    }
  }
  return V7_OK;
}

V7_PRIVATE enum v7_err parse_expression(struct v7 *v7) {
  int old_sp = v7->sp;

  /* Set up the reference to be the current execution context */
  v7->cur_obj = v7->ctx;
  v7->key = NULL;

  /* TODO(lsm): parse_yield() should be here, do we want to implement it? */
  TRY(parse_ternary(v7));

  /* Parse assignment. */
  if (v7->cur_tok >= TOK_ASSIGN && v7->cur_tok <= TOK_LOGICAL_OR_ASSING) {
    /* Remember current reference */
    const char *key = v7->key;
    unsigned long key_len = v7->key_len;
    struct v7_val *cur_obj = v7->cur_obj;
    enum v7_tok op = v7->cur_tok;

    next_tok(v7);

    /* This recursion implements right-to-left association for assignment */
    TRY(parse_expression(v7));
    if (EXECUTING(v7->flags)) {
      TRY(do_assign(v7, cur_obj, key, key_len, op));
    }
  }

  /* Collapse stack, leave only one value on top */
  if (EXECUTING(v7->flags)) {
    struct v7_val *result = v7_top(v7)[-1];
    inc_ref_count(result);
    TRY(inc_stack(v7, old_sp - v7->sp));
    TRY(v7_push(v7, result));
    assert(result->ref_count > 1);
    v7_freeval(v7, result);
  } else {
    TRY(inc_stack(v7, old_sp - v7->sp));
  }

  return V7_OK;
}

static enum v7_err parse_declaration(struct v7 *v7) { /* <#parse_decl#> */
  int old_sp = v7_sp(v7);

  EXPECT(v7, TOK_VAR);
  do {
    const char *key = v7->tok;
    unsigned long key_len = v7->tok_len;

    inc_stack(v7, old_sp - v7_sp(v7));
    EXPECT(v7, TOK_IDENTIFIER);
    if (v7->cur_tok == TOK_ASSIGN) {
      next_tok(v7);
      TRY(parse_expression(v7));
      if (EXECUTING(v7->flags)) {
        TRY(do_assign(v7, v7->ctx, key, key_len, TOK_ASSIGN));
      }
    }
  } while (v7->cur_tok == TOK_IDENTIFIER);

  return V7_OK;
}

static enum v7_err parse_if_statement(struct v7 *v7, int *has_return) {
  int old_flags = v7->flags, condition_true;

  EXPECT(v7, TOK_IF);
  EXPECT(v7, TOK_OPEN_PAREN);
  TRY(parse_expression(v7));      /* Evaluate condition, pushed on stack */
  EXPECT(v7, TOK_CLOSE_PAREN);

  if (EXECUTING(old_flags)) {
    /* If condition is false, do not execute "if" body */
    CHECK(v7->sp > 0, V7_INTERNAL_ERROR);
    condition_true = v7_is_true(v7_top_val(v7));
    if (!condition_true) v7->flags |= V7_NO_EXEC;
    TRY(inc_stack(v7, -1));   /* Cleanup condition result from the stack */
  }
  TRY(parse_compound_statement(v7, has_return));

  if (v7->cur_tok == TOK_ELSE) {
    next_tok(v7);
    v7->flags = old_flags;
    if (!EXECUTING(old_flags) || condition_true) v7->flags |= V7_NO_EXEC;
    TRY(parse_compound_statement(v7, has_return));
  }

  v7->flags = old_flags;  /* Restore old execution flags */
  return V7_OK;
}

static enum v7_err parse_for_in_statement(struct v7 *v7, int has_var,
                                          int *has_return) {
  const char *tok = v7->tok;
  unsigned long tok_len = v7->tok_len;
  struct v7_pstate s_block;

  EXPECT(v7, TOK_IDENTIFIER);
  EXPECT(v7, TOK_IN);
  TRY(parse_expression(v7));
  EXPECT(v7, TOK_CLOSE_PAREN);
  s_block = v7->pstate;

  /* Execute loop body */
  if (!EXECUTING(v7->flags)) {
    TRY(parse_compound_statement(v7, has_return));
  } else {
    int old_sp = v7->sp;
    struct v7_val *obj = v7_top(v7)[-1];
    struct v7_val *scope = has_var ? v7->ctx : &v7->root_scope;
    struct v7_prop *prop;

    CHECK(obj->type == V7_TYPE_OBJ, V7_TYPE_ERROR);
    for (prop = obj->props; prop != NULL; prop = prop->next) {
      TRY(v7_setv(v7, scope, V7_TYPE_STR, V7_TYPE_OBJ,
                  tok, tok_len, 1, prop->key));
      v7->pstate = s_block;
      TRY(parse_compound_statement(v7, has_return));  /* Loop body */
      TRY(inc_stack(v7, old_sp - v7->sp));  /* Clean up stack */
    }
  }

  return V7_OK;
}

static enum v7_err parse_for_statement(struct v7 *v7, int *has_return) {
  int is_true, old_flags = v7->flags, has_var = 0;
  struct v7_pstate s2, s3, s_block, s_end;

  EXPECT(v7, TOK_FOR);
  EXPECT(v7, TOK_OPEN_PAREN);

  if (v7->cur_tok == TOK_VAR) {
    has_var++;
    next_tok(v7);
  }

  if (v7->cur_tok == TOK_IDENTIFIER && lookahead(v7) == TOK_IN) {
    return parse_for_in_statement(v7, has_var, has_return);
#if 0
  } else if (v7->cur_tok == TOK_IDENTIFIER && has_var) {
    printf("(%s)\n", "rr");
    TRY(parse_declaration(v7));
#endif
  } else {
    TRY(parse_expression(v7));
  }

  EXPECT(v7, TOK_SEMICOLON);

  /* Pass through the loop, don't execute it, just remember locations */
  v7->flags |= V7_NO_EXEC;
  s2 = v7->pstate;
  TRY(parse_expression(v7));    /* expr2 (condition) */
  EXPECT(v7, TOK_SEMICOLON);

  s3 = v7->pstate;
  TRY(parse_expression(v7));    /* expr3  (post-iteration) */
  EXPECT(v7, TOK_CLOSE_PAREN);

  s_block = v7->pstate;
  TRY(parse_compound_statement(v7, has_return));
  s_end = v7->pstate;

  v7->flags = old_flags;

  /* Execute loop */
  if (EXECUTING(v7->flags)) {
    int old_sp = v7->sp;
    for (;;) {
      v7->pstate = s2;
      assert(!EXECUTING(v7->flags) == 0);
      TRY(parse_expression(v7));    /* Evaluate condition */
      assert(v7->sp > old_sp);
      is_true = !v7_is_true(v7_top(v7)[-1]);
      if (is_true) break;

      v7->pstate = s_block;
      assert(!EXECUTING(v7->flags) == 0);
      TRY(parse_compound_statement(v7, has_return));  /* Loop body */
      assert(!EXECUTING(v7->flags) == 0);

      v7->pstate = s3;
      TRY(parse_expression(v7));    /* expr3  (post-iteration) */

      TRY(inc_stack(v7, old_sp - v7->sp));  /* Clean up stack */
    }
  }

  /* Jump to the code after the loop */
  v7->pstate = s_end;

  return V7_OK;
}

static enum v7_err parse_while_statement(struct v7 *v7, int *has_return) {
  int is_true, old_flags = v7->flags;
  struct v7_pstate s_cond, s_block, s_end;

  EXPECT(v7, TOK_OPEN_PAREN);
  s_cond = v7->pstate;
  v7->flags |= V7_NO_EXEC;
  TRY(parse_expression(v7));
  EXPECT(v7, TOK_CLOSE_PAREN);

  s_block = v7->pstate;
  TRY(parse_compound_statement(v7, has_return));
  s_end = v7->pstate;

  v7->flags = old_flags;

  /* Execute loop */
  if (EXECUTING(v7->flags)) {
    int old_sp = v7->sp;
    for (;;) {
      v7->pstate = s_cond;
      assert(!EXECUTING(v7->flags) == 0);
      TRY(parse_expression(v7));    /* Evaluate condition */
      assert(v7->sp > old_sp);
      is_true = !v7_is_true(v7_top_val(v7));
      if (is_true) break;

      v7->pstate = s_block;
      assert(!EXECUTING(v7->flags) == 0);
      TRY(parse_compound_statement(v7, has_return));  /* Loop body */
      assert(!EXECUTING(v7->flags) == 0);

      TRY(inc_stack(v7, old_sp - v7->sp));  /* Clean up stack */
    }
  }

  /* Jump to the code after the loop */
  v7->pstate = s_end;

  return V7_OK;
}

static enum v7_err parse_return_statement(struct v7 *v7, int *has_return) {
  if (EXECUTING(v7->flags)) {
    *has_return = 1;
  }
  EXPECT(v7, TOK_RETURN);
  if (v7->cur_tok != TOK_SEMICOLON && v7->cur_tok != TOK_CLOSE_CURLY) {
    TRY(parse_expression(v7));
  }
  return V7_OK;
}

static enum v7_err parse_try_statement(struct v7 *v7, int *has_return) {
  enum v7_err err_code;
  const char *old_pc = v7->pstate.pc;
  int old_flags = v7->flags, old_line_no = v7->pstate.line_no;

  EXPECT(v7, TOK_TRY);
  CHECK(v7->cur_tok == TOK_OPEN_CURLY, V7_SYNTAX_ERROR);
  err_code = parse_compound_statement(v7, has_return);

  if (!EXECUTING(old_flags) && err_code != V7_OK) {
    return err_code;
  }

  /* If exception has happened, skip the block */
  if (err_code != V7_OK) {
    v7->pstate.pc = old_pc;
    v7->pstate.line_no = old_line_no;
    v7->flags |= V7_NO_EXEC;
    TRY(parse_compound_statement(v7, has_return));
  }

  /* Process catch/finally blocks */
  CHECK(next_tok(v7) == TOK_IDENTIFIER, V7_SYNTAX_ERROR);

  /* if (test_token(v7, "catch", 5)) { */
  if (v7->cur_tok == TOK_CATCH) {
    const char *key;
    unsigned long key_len;

    EXPECT(v7, TOK_CATCH);
    EXPECT(v7, TOK_OPEN_PAREN);
    key = v7->tok;
    key_len = v7->tok_len;
    EXPECT(v7, TOK_IDENTIFIER);
    EXPECT(v7, TOK_CLOSE_PAREN);

    /* Insert error variable into the namespace */
    if (err_code != V7_OK) {
      TRY(v7_make_and_push(v7, V7_TYPE_OBJ));
      v7_set_class(v7_top_val(v7), V7_CLASS_ERROR);
      v7_setv(v7, v7->ctx, V7_TYPE_STR, V7_TYPE_OBJ,
              key, key_len, 1, v7_top_val(v7));
    }

    /* If there was no exception, do not execute catch block */
    if (!EXECUTING(old_flags) || err_code == V7_OK) v7->flags |= V7_NO_EXEC;
    TRY(parse_compound_statement(v7, has_return));
    v7->flags = old_flags;

    if (v7->cur_tok == TOK_FINALLY) {
      TRY(parse_compound_statement(v7, has_return));
    }
  } else if (v7->cur_tok == TOK_FINALLY) {
    v7->flags = old_flags;
    TRY(parse_compound_statement(v7, has_return));
  } else {
    v7->flags = old_flags;
    return V7_SYNTAX_ERROR;
  }
  return V7_OK;
}

V7_PRIVATE enum v7_err parse_statement(struct v7 *v7, int *has_return) {

  switch (v7->cur_tok) {
    case TOK_VAR:     TRY(parse_declaration(v7));                   break;
    case TOK_RETURN:  TRY(parse_return_statement(v7, has_return));  break;
    case TOK_IF:      TRY(parse_if_statement(v7, has_return));      break;
    case TOK_FOR:     TRY(parse_for_statement(v7, has_return));     break;
    case TOK_WHILE:   TRY(parse_while_statement(v7, has_return));   break;
    case TOK_TRY:     TRY(parse_try_statement(v7, has_return));     break;
    case TOK_DELETE:  TRY(parse_delete_statement(v7));              break;
    default:          TRY(parse_expression(v7));                    break;
  }

  /* Skip optional colons and semicolons. */
  /* TODO(lsm): follow automatic semicolon insertion rules */
  while (v7->cur_tok == TOK_COMMA || v7->cur_tok == TOK_SEMICOLON) {
    next_tok(v7);
  }

  return V7_OK;
}<|MERGE_RESOLUTION|>--- conflicted
+++ resolved
@@ -192,16 +192,6 @@
   CHECK(v7_is_class(f, V7_CLASS_FUNCTION), V7_CALLED_NON_FUNCTION);
 
 
-<<<<<<< HEAD
-  // Stack looks as follows:
-  //  v   --->  <called_function>     v[0]
-  //            <argument_0>        ---+
-  //            <argument_1>           |
-  //            <argument_2>           |  <-- num_args
-  //            ...                    |
-  //            <argument_N>        ---+
-  // top  --->  <return_value>
-=======
   /* Stack looks as follows: */
   /*  v   --->  <called_function>     v[0] */
   /*            <argument_0>        ---+ */
@@ -210,7 +200,6 @@
   /*            ...                    | */
   /*            <argument_N>        ---+ */
   /* top  --->  <return_value> */
->>>>>>> a4dcf829
   if (f->fl.fl.js_func) {
     struct v7_pstate old_pstate = v7->pstate;
     enum v7_tok tok = v7->cur_tok;
@@ -392,11 +381,7 @@
   uint8_t done = 0;
 
   if(!EXECUTING(v7->flags)) return V7_OK;
-<<<<<<< HEAD
-  // CHECK(*v7->tok == '/', V7_SYNTAX_ERROR);
-=======
   /* CHECK(*v7->tok == '/', V7_SYNTAX_ERROR); */
->>>>>>> a4dcf829
 
   for(i = 1; !done; i++){
     switch(v7->tok[i]){
@@ -585,16 +570,10 @@
     int increment = (v7->cur_tok == TOK_PLUS_PLUS) ? 1 : -1;
     next_tok(v7);
     if (EXECUTING(v7->flags)) {
-<<<<<<< HEAD
-      struct v7_val *v = v7_top(v7)[-1];
-      TRY(v7_make_and_push(v7, V7_TYPE_UNDEF));
-      struct v7_val *v1 = v7_top(v7)[-1];
-=======
       struct v7_val *v, *v1;
       v = v7_top(v7)[-1];
       TRY(v7_make_and_push(v7, V7_TYPE_UNDEF));
       v1 = v7_top(v7)[-1];
->>>>>>> a4dcf829
       if(v->fl.fl.prop_func){
         v->v.prop_func.f(v->v.prop_func.o, NULL, v1);
         CHECK(v1->type == V7_TYPE_NUM, V7_TYPE_ERROR);
