// Copyright (c) 2013-2014 Cesanta Software Limited
// All rights reserved
//
// This software is dual-licensed: you can redistribute it and/or modify
// it under the terms of the GNU General Public License version 2 as
// published by the Free Software Foundation. For the terms of this
// license, see <http://www.gnu.org/licenses/>.
//
// You are free to use this software under the terms of the GNU General
// Public License, but WITHOUT ANY WARRANTY; without even the implied
// warranty of MERCHANTABILITY or FITNESS FOR A PARTICULAR PURPOSE.
// See the GNU General Public License for more details.
//
// Alternatively, you can license this software under a commercial
// license, as set out in <http://cesanta.com/products.html>.

#ifndef V7_INTERNAL_H_INCLUDED
#define  V7_INTERNAL_H_INCLUDED

#include "v7.h"

#include <sys/stat.h>
#include <assert.h>
#include <ctype.h>
#include <errno.h>
#include <float.h>
#include <limits.h>
#include <math.h>
#include <stdarg.h>
#include <stddef.h>
#include <stdio.h>
#include <stdlib.h>
#include <string.h>

#ifdef _WIN32
#define vsnprintf _vsnprintf
#define snprintf _snprintf
#define isnan(x) _isnan(x)
#define isinf(x) (!_finite(x))
#define __unused
#else
#include <stdint.h>
#endif

// MSVC6 doesn't have standard C math constants defined
#ifndef M_PI
#define M_E         2.71828182845904523536028747135266250
#define M_LOG2E     1.44269504088896340735992468100189214
#define M_LOG10E    0.434294481903251827651128918916605082
#define M_LN2       0.693147180559945309417232121458176568
#define M_LN10      2.30258509299404568401799145468436421
#define M_PI        3.14159265358979323846264338327950288
#define M_SQRT2     1.41421356237309504880168872420969808
#define M_SQRT1_2   0.707106781186547524400844362104849039
#define NAN         atof("NAN")
#define INFINITY    atof("INFINITY")  // TODO: fix this
#endif

// If V7_CACHE_OBJS is defined, then v7_freeval() will not actually free
// the structure, but append it to the list of free structures.
// Subsequent allocations try to grab a structure from the free list,
// which speeds up allocation.
//#define V7_CACHE_OBJS

// Maximum length of the string literal
#define MAX_STRING_LITERAL_LENGTH 2000

// Different classes of V7_TYPE_OBJ type
enum v7_class {
  V7_CLASS_NONE, V7_CLASS_ARRAY, V7_CLASS_BOOLEAN, V7_CLASS_DATE,
  V7_CLASS_ERROR, V7_CLASS_FUNCTION, V7_CLASS_NUMBER, V7_CLASS_OBJECT,
  V7_CLASS_REGEXP, V7_CLASS_STRING, V7_NUM_CLASSES
};

typedef void (*v7_prop_func_t)(struct v7_val *this_obj, struct v7_val *result);

struct v7_prop {
  struct v7_prop *next;
  struct v7_val *key;
  struct v7_val *val;
  unsigned short flags;
#define V7_PROP_NOT_WRITABLE   1  // property is not changeable
#define V7_PROP_NOT_ENUMERABLE 2  // not enumerable in for..in loop
#define V7_PROP_NOT_DELETABLE  4  // delete-ing this property must fail
#define V7_PROP_ALLOCATED      8  // v7_prop must be free()-ed
};

// Vector, describes some memory location pointed by 'p' with length 'len'
struct v7_vec {
  const char *p;
  int len;
};

struct v7_string {
  char *buf;                // Pointer to buffer with string data
  unsigned long len;        // String length
  char loc[16];             // Small strings are stored here
};

struct v7_func {
  char *source_code;        // \0-terminated function source code
  int line_no;              // Line number where function begins
  struct v7_val *var_obj;   // Function var object: var decls and func defs
};

union v7_scalar {
  char *regex;              // \0-terminated regex
  double num;               // Holds "Number" or "Boolean" value
  struct v7_string str;     // Holds "String" value
  struct v7_func func;      // \0-terminated function code
  struct v7_prop *array;    // List of array elements
  v7_func_t c_func;       // Pointer to the C function
  v7_prop_func_t prop_func; // Object's property function, e.g. String.length
};

struct v7_val {
  struct v7_val *next;
  struct v7_val *proto;       // Prototype
  struct v7_val *ctor;        // Constructor object
  struct v7_prop *props;      // Object's key/value list
  union v7_scalar v;          // The value itself
  enum v7_type type;          // Value type
  enum v7_class cls;          // Object's internal [[Class]] property
  short ref_count;            // Reference counter

  union{
    uint16_t flags;            // Flags - defined below
    struct{
      uint16_t fl_val_alloc:1;
#define V7_VAL_ALLOCATED   1   // Whole "struct v7_val" must be free()-ed
      uint16_t fl_str_alloc:1;
#define V7_STR_ALLOCATED   2   // v.str.buf must be free()-ed
      uint16_t fl_js_func:1;
#define V7_JS_FUNC         4   // Function object is a JavsScript code
      uint16_t fl_prop_func:1;
#define V7_PROP_FUNC       8   // Function object is a native property function
      uint16_t fl_val_dealloc:1;
#define V7_VAL_DEALLOCATED 16  // Value has been deallocated

      uint16_t regexp_fl_g:1;
#define V7_REGEXP_FL_G     32  // RegExp flag g
      uint16_t regexp_fl_i:1;
#define V7_REGEXP_FL_I     64  // RegExp flag i
      uint16_t regexp_fl_m:1;
#define V7_REGEXP_FL_M     128 // RegExp flag m
    };
  };
};

#define V7_MKVAL(_p,_t,_c,_v) {0,(_p),0,0,{(_v)},(_t),(_c),0,0}
#define V7_MKNUM(_v) V7_MKVAL(0,V7_TYPE_NUM,V7_CLASS_NONE,\
  (char *) (unsigned long) (_v))

struct v7_pstate {
  const char *file_name;
  const char *source_code;
  const char *pc;             // Current parsing position
  int line_no;                // Line number
};

struct v7 {
  struct v7_val root_scope;   // "global" object (root-level execution context)
  struct v7_val *stack[200];  // TODO: make it non-fixed, auto-grow
  int sp;                     // Stack pointer
  int flags;
#define V7_SCANNING  1        // Pre-scan to initialize lexical scopes, no exec
#define V7_NO_EXEC   2        // Non-executing code block: if (false) { block }

  struct v7_pstate pstate;    // Parsing state
  const char *tok;            // Parsed terminal token (ident, number, string)
  unsigned long tok_len;      // Length of the parsed terminal token

  char error_message[100];    // Placeholder for the error message

  struct v7_val *cur_obj;     // Current namespace object ('x=1; x.y=1;', etc)
  struct v7_val *this_obj;    // Current "this" object
  struct v7_val *ctx;         // Current execution context
  struct v7_val *cf;          // Currently executing function
  struct v7_val *functions;   // List of declared function
  struct v7_val *free_values; // List of free (deallocated) values
  struct v7_prop *free_props; // List of free (deallocated) props
};

<<<<<<< HEAD
#define MAX_STRING_LITERAL_LENGTH 2000
=======
>>>>>>> 18a423cf
#ifndef ARRAY_SIZE
#define ARRAY_SIZE(array) (sizeof(array) / sizeof(array[0]))
#endif
#define CHECK(cond, code) do { \
  if (!(cond)) { \
    snprintf(v7->error_message, sizeof(v7->error_message), \
      "%s line %d: %s", v7->pstate.file_name, v7->pstate.line_no, \
      v7_strerror(code)); \
    return (code); \
  } } while (0)
#define TRY(call) do {enum v7_err _e = call; CHECK(_e == V7_OK, _e); } while (0)

// Print current function name and stringified object
#define TRACE_OBJ(O) do { char x[4000]; printf("==> %s [%s]\n", __func__, \
  O == NULL ? "@" : v7_stringify(O, x, sizeof(x))); } while (0)

// Initializer for "struct v7_val", object type
#define MKOBJ(_proto) V7_MKVAL(_proto, V7_TYPE_OBJ, V7_CLASS_OBJECT, 0)

// True if current code is executing. TODO(lsm): use bit fields, per vrz@
#define EXECUTING(_fl) (!((_fl) & (V7_NO_EXEC | V7_SCANNING)))

#ifndef V7_PRIVATE
#define V7_PRIVATE static
#else
extern struct v7_val s_constructors[];
extern struct v7_val s_prototypes[];
extern struct v7_val s_global;
extern struct v7_val s_math;
extern struct v7_val s_json;
extern struct v7_val s_file;
#endif

// Adds a read-only attribute "val" by key "name" to the object "obj"
#define SET_RO_PROP_V(obj, name, val) \
  do { \
    static struct v7_val key = MKOBJ(&s_prototypes[V7_CLASS_STRING]); \
    static struct v7_prop prop = { NULL, &key, &val, 0 }; \
    v7_init_str(&key, (char *) (name), strlen(name), 0); \
    prop.next = obj.props; \
    obj.props = &prop; \
  } while (0)

// Adds read-only attribute with given initializers to the object "_o"
#define SET_RO_PROP2(_o, _name, _t, _proto, _attr, _initializer, _fl) \
  do { \
    static struct v7_val _val = MKOBJ(_proto); \
    _val.v._attr = (_initializer); \
    _val.type = (_t); \
    _val.flags = (_fl); \
    SET_RO_PROP_V(_o, _name, _val); \
  } while (0)

#define SET_RO_PROP(obj, name, _t, attr, _v) \
    SET_RO_PROP2(obj, name, _t, &s_prototypes[V7_CLASS_OBJECT], attr, _v, 0)

// Adds property function "_func" with key "_name" to the object "_obj"
#define SET_PROP_FUNC(_obj, _name, _func) \
    SET_RO_PROP2(_obj, _name, V7_TYPE_NULL, 0, prop_func, _func, V7_PROP_FUNC)

// Adds method "_func" with key "_name" to the object "_obj"
#define SET_METHOD(_obj, _name, _func) \
  do {  \
    static struct v7_val _val = MKOBJ(&s_prototypes[V7_CLASS_STRING]); \
    v7_set_class(&_val, V7_CLASS_FUNCTION); \
    _val.v.c_func = (_func); \
    SET_RO_PROP_V(_obj, _name, _val); \
  } while (0)

enum v7_tok {
  TOK_END_OF_INPUT, TOK_NUMBER, TOK_STRING_LITERAL, TOK_IDENTIFIER,

  // Punctuators
  TOK_OPEN_CURLY, TOK_CLOSE_CURLY, TOK_OPEN_PAREN, TOK_CLOSE_PAREN,
  TOK_OPEN_BRACKET, TOK_CLOSE_BRACKET, TOK_DOT, TOK_COLON, TOK_SEMICOLON,
  TOK_COMMA, TOK_EQ_EQ, TOK_EQ, TOK_ASSIGN, TOK_NE, TOK_NE_NE, TOK_NOT,
  TOK_REM_ASSIGN, TOK_REM, TOK_MUL_ASSIGN, TOK_MUL, TOK_DIV_ASSIGN, TOK_DIV,
  TOK_XOR_ASSIGN, TOK_XOR, TOK_PLUS_PLUS, TOK_PLUS_ASSING, TOK_PLUS,
  TOK_MINUS_MINUS, TOK_MINUS_ASSING, TOK_MINUS, TOK_LOGICAL_AND,
  TOK_LOGICAL_AND_ASSING, TOK_AND, TOK_LOGICAL_OR, TOK_LOGICAL_OR_ASSING,
  TOK_OR, TOK_QUESTION, TOK_TILDA, TOK_LE, TOK_LT, TOK_GE, TOK_GT,
  TOK_LSHIFT_ASSIGN, TOK_LSHIFT, TOK_RSHIFT_ASSIGN, TOK_RSHIFT,

  // Keywords. must be in the same order as tokenizer.c::s_keywords array
  TOK_BREAK, TOK_CASE, TOK_CATCH, TOK_CONTINUE, TOK_DEBUGGER, TOK_DEFAULT,
  TOK_DELETE, TOK_DO, TOK_ELSE, TOK_FALSE, TOK_FINALLY, TOK_FOR, TOK_FUNCTION,
  TOK_IF, TOK_IN, TOK_INSTANCEOF, TOK_NEW, TOK_NULL, TOK_RETURN, TOK_SWITCH,
  TOK_THIS, TOK_THROW, TOK_TRUE, TOK_TRY, TOK_TYPEOF, TOK_UNDEFINED, TOK_VAR,
  TOK_VOID, TOK_WHILE, TOK_WITH,

  // TODO(lsm): process these reserved words too
  TOK_CLASS, TOK_ENUM, TOK_EXTENDS, TOK_SUPER, TOK_CONST, TOK_EXPORT,
  TOK_IMPORT, TOK_IMPLEMENTS, TOK_LET, TOK_PRIVATE, TOK_PUBLIC, TOK_INTERFACE,
  TOK_PACKAGE, TOK_PROTECTED, TOK_STATIC, TOK_YIELD,

  NUM_TOKENS
};

// Forward declarations
V7_PRIVATE enum v7_tok next_tok(const char *s, struct v7_vec *vec, double *n);
V7_PRIVATE int instanceof(const struct v7_val *obj, const struct v7_val *ctor);
V7_PRIVATE enum v7_err parse_expression(struct v7 *);
V7_PRIVATE enum v7_err parse_statement(struct v7 *, int *is_return);
V7_PRIVATE int cmp(const struct v7_val *a, const struct v7_val *b);
V7_PRIVATE enum v7_err do_exec(struct v7 *v7, const char *, const char *, int);
V7_PRIVATE void init_stdlib(void);
V7_PRIVATE void skip_whitespaces_and_comments(struct v7 *v7);
V7_PRIVATE int is_num(const struct v7_val *v);
V7_PRIVATE int is_bool(const struct v7_val *v);
V7_PRIVATE int is_string(const struct v7_val *v);
V7_PRIVATE enum v7_err toString(struct v7 *v7, struct v7_val *obj);
V7_PRIVATE void init_standard_constructor(enum v7_class cls, v7_func_t ctor);
V7_PRIVATE enum v7_err inc_stack(struct v7 *v7, int incr);
V7_PRIVATE void inc_ref_count(struct v7_val *);
V7_PRIVATE struct v7_val *make_value(struct v7 *v7, enum v7_type type);
V7_PRIVATE enum v7_err v7_set2(struct v7 *v7, struct v7_val *obj,
                               struct v7_val *k, struct v7_val *v);
V7_PRIVATE char *v7_strdup(const char *ptr, unsigned long len);
V7_PRIVATE struct v7_prop *mkprop(struct v7 *v7);
V7_PRIVATE void free_prop(struct v7 *v7, struct v7_prop *p);
V7_PRIVATE struct v7_val str_to_val(const char *buf, size_t len);
V7_PRIVATE struct v7_val *find(struct v7 *v7, const struct v7_val *key);
V7_PRIVATE struct v7_val *get2(struct v7_val *obj, const struct v7_val *key);
V7_PRIVATE enum v7_err v7_call2(struct v7 *v7, struct v7_val *, int, int);

V7_PRIVATE enum v7_err v7_make_and_push(struct v7 *v7, enum v7_type type);
V7_PRIVATE enum v7_err v7_append(struct v7 *, struct v7_val *, struct v7_val *);
V7_PRIVATE struct v7_val *v7_mkv(struct v7 *v7, enum v7_type t, ...);
V7_PRIVATE void v7_freeval(struct v7 *v7, struct v7_val *v);
V7_PRIVATE int v7_sp(struct v7 *v7);
V7_PRIVATE struct v7_val **v7_top(struct v7 *);
V7_PRIVATE struct v7_val *v7_top_val(struct v7 *);
V7_PRIVATE const char *v7_strerror(enum v7_err);
V7_PRIVATE int v7_is_class(const struct v7_val *obj, enum v7_class cls);
V7_PRIVATE void v7_set_class(struct v7_val *obj, enum v7_class cls);
V7_PRIVATE void v7_init_func(struct v7_val *v, v7_func_t func);
V7_PRIVATE void v7_init_str(struct v7_val *, const char *, unsigned long, int);
V7_PRIVATE void v7_init_num(struct v7_val *, double);
V7_PRIVATE void v7_init_bool(struct v7_val *, int);
V7_PRIVATE enum v7_err v7_push(struct v7 *, struct v7_val *);
V7_PRIVATE void free_props(struct v7 *v7);
V7_PRIVATE void free_values(struct v7 *v7);
V7_PRIVATE struct v7_val v7_str_to_val(const char *buf);
V7_PRIVATE enum v7_err v7_del2(struct v7 *v7, struct v7_val *,
  const char *, unsigned long);

// Generic function to set an attribute in an object.
V7_PRIVATE enum v7_err v7_setv(struct v7 *v7, struct v7_val *obj,
                    enum v7_type key_type, enum v7_type val_type, ...);

V7_PRIVATE void init_array(void);
V7_PRIVATE void init_boolean(void);
V7_PRIVATE void init_crypto(void);
V7_PRIVATE void init_date(void);
V7_PRIVATE void init_error(void);
V7_PRIVATE void init_function(void);
V7_PRIVATE void init_json(void);
V7_PRIVATE void init_math(void);
V7_PRIVATE void init_number(void);
V7_PRIVATE void init_object(void);
V7_PRIVATE void init_string(void);
V7_PRIVATE void init_regex(void);

struct slre_cap {
  const char *ptr;
  int len;
};


int slre_match(const char *regexp, const char *buf, int buf_len,
               struct slre_cap *caps, int num_caps, int flags);

/* Possible flags for slre_match() */
enum { SLRE_IGNORE_CASE = 1 };


/* slre_match() failure codes */
#define SLRE_NO_MATCH               -1
#define SLRE_UNEXPECTED_QUANTIFIER  -2
#define SLRE_UNBALANCED_BRACKETS    -3
#define SLRE_INTERNAL_ERROR         -4
#define SLRE_INVALID_CHARACTER_SET  -5
#define SLRE_INVALID_METACHARACTER  -6
#define SLRE_CAPS_ARRAY_TOO_SMALL   -7
#define SLRE_TOO_MANY_BRANCHES      -8
#define SLRE_TOO_MANY_BRACKETS      -9


#endif // V7_INTERNAL_H_INCLUDED<|MERGE_RESOLUTION|>--- conflicted
+++ resolved
@@ -181,18 +181,14 @@
   struct v7_prop *free_props; // List of free (deallocated) props
 };
 
-<<<<<<< HEAD
-#define MAX_STRING_LITERAL_LENGTH 2000
-=======
->>>>>>> 18a423cf
 #ifndef ARRAY_SIZE
 #define ARRAY_SIZE(array) (sizeof(array) / sizeof(array[0]))
 #endif
 #define CHECK(cond, code) do { \
   if (!(cond)) { \
-    snprintf(v7->error_message, sizeof(v7->error_message), \
+    /* snprintf(v7->error_message, sizeof(v7->error_message), \
       "%s line %d: %s", v7->pstate.file_name, v7->pstate.line_no, \
-      v7_strerror(code)); \
+      v7_strerror(code)); */ \
     return (code); \
   } } while (0)
 #define TRY(call) do {enum v7_err _e = call; CHECK(_e == V7_OK, _e); } while (0)
