// Copyright (c) 2004-2013 Sergey Lyubka <valenok@gmail.com>
// Copyright (c) 2013-2014 Cesanta Software Limited
// All rights reserved
//
// This software is dual-licensed: you can redistribute it and/or modify
// it under the terms of the GNU General Public License version 2 as
// published by the Free Software Foundation. For the terms of this
// license, see <http://www.gnu.org/licenses/>.
//
// You are free to use this software under the terms of the GNU General
// Public License, but WITHOUT ANY WARRANTY; without even the implied
// warranty of MERCHANTABILITY or FITNESS FOR A PARTICULAR PURPOSE.
// See the GNU General Public License for more details.
//
// Alternatively, you can license this software under a commercial
// license, as set out in <http://cesanta.com/products.html>.

#ifndef V7_INTERNAL_H_INCLUDED
#define  V7_INTERNAL_H_INCLUDED

#include "v7.h"

#include <sys/stat.h>
#include <assert.h>
#include <errno.h>
#include <float.h>
#include <limits.h>
#include <math.h>
#include <stdarg.h>
#include <stddef.h>
#include <stdio.h>
#include <stdlib.h>
#include <string.h>

#ifdef _WIN32
#define vsnprintf _vsnprintf
#define snprintf _snprintf
#define isnan(x) _isnan(x)
#define isinf(x) (!_finite(x))
#define __unused
#else
#include <stdint.h>
#endif

// MSVC6 doesn't have standard C math constants defined
#ifndef M_PI
#define M_E         2.71828182845904523536028747135266250
#define M_LOG2E     1.44269504088896340735992468100189214
#define M_LOG10E    0.434294481903251827651128918916605082
#define M_LN2       0.693147180559945309417232121458176568
#define M_LN10      2.30258509299404568401799145468436421
#define M_PI        3.14159265358979323846264338327950288
#define M_SQRT2     1.41421356237309504880168872420969808
#define M_SQRT1_2   0.707106781186547524400844362104849039
#define NAN         atof("NAN")
#define INFINITY    atof("INFINITY")  // TODO: fix this
#endif

#define MAX_STRING_LITERAL_LENGTH 2000
#define ARRAY_SIZE(array) (sizeof(array) / sizeof(array[0]))
#define CHECK(cond, code) do { if (!(cond)) return (code); } while (0)
#define TRY(call) do { enum v7_err e = call; CHECK(e == V7_OK, e); } while (0)

// Print current function name and stringified object
#define TRACE_OBJ(O) do { char x[4000]; printf("==> %s [%s]\n", __func__, \
  O == NULL ? "@" : v7_to_string(O, x, sizeof(x))); } while (0)

// Initializer for "struct v7_val", object type
#define MKOBJ(_proto) {0,(_proto),0,0,{0},V7_TYPE_OBJ,V7_CLASS_OBJECT,0,0}

// True if current code is executing. TODO(lsm): use bit fields, per vrz@
#define EXECUTING(_fl) (!((_fl) & (V7_NO_EXEC | V7_SCANNING)))

#ifndef V7_PRIVATE
#define V7_PRIVATE static
#else
extern struct v7_val s_constructors[];
extern struct v7_val s_prototypes[];
extern struct v7_val s_global;
extern struct v7_val s_math;
extern struct v7_val s_json;
extern struct v7_val s_file;
#endif

// Adds a read-only attribute "val" by key "name" to the object "obj"
#define SET_RO_PROP_V(obj, name, val) \
  do { \
    static struct v7_val key = MKOBJ(&s_prototypes[V7_CLASS_STRING]); \
    static struct v7_prop prop = { NULL, &key, &val, 0 }; \
    v7_init_str(&key, (char *) (name), strlen(name), 0); \
    prop.next = obj.props; \
    obj.props = &prop; \
  } while (0)

// Adds read-only attribute with given initializers to the object "_o"
#define SET_RO_PROP2(_o, _name, _t, _proto, _attr, _initializer, _fl) \
  do { \
    static struct v7_val _val = MKOBJ(_proto); \
    _val.v._attr = (_initializer); \
    _val.type = (_t); \
    _val.flags = (_fl); \
    SET_RO_PROP_V(_o, _name, _val); \
  } while (0)

#define SET_RO_PROP(obj, name, _t, attr, _v) \
    SET_RO_PROP2(obj, name, _t, &s_prototypes[V7_CLASS_OBJECT], attr, _v, 0)

// Adds property function "_func" with key "_name" to the object "_obj"
#define SET_PROP_FUNC(_obj, _name, _func) \
    SET_RO_PROP2(_obj, _name, V7_TYPE_NULL, 0, prop_func, _func, V7_PROP_FUNC)

// Adds method "_func" with key "_name" to the object "_obj"
#define SET_METHOD(_obj, _name, _func) \
  do {  \
    static struct v7_val _val = MKOBJ(&s_prototypes[V7_CLASS_STRING]); \
    v7_set_class(&_val, V7_CLASS_FUNCTION); \
    _val.v.c_func = (_func); \
    SET_RO_PROP_V(_obj, _name, _val); \
  } while (0)

// Forward declarations
V7_PRIVATE int instanceof(const struct v7_val *obj, const struct v7_val *ctor);
V7_PRIVATE enum v7_err parse_expression(struct v7 *);
V7_PRIVATE enum v7_err parse_statement(struct v7 *, int *is_return);
V7_PRIVATE int cmp(const struct v7_val *a, const struct v7_val *b);
V7_PRIVATE enum v7_err do_exec(struct v7 *v7, const char *, int);
V7_PRIVATE void init_stdlib(void);
V7_PRIVATE void skip_whitespaces_and_comments(struct v7 *v7);
V7_PRIVATE int is_num(const struct v7_val *v);
V7_PRIVATE int is_bool(const struct v7_val *v);
V7_PRIVATE int is_string(const struct v7_val *v);
V7_PRIVATE enum v7_err toString(struct v7 *v7, struct v7_val *obj);
V7_PRIVATE void init_standard_constructor(enum v7_class cls, v7_c_func_t ctor);
V7_PRIVATE enum v7_err inc_stack(struct v7 *v7, int incr);
V7_PRIVATE void inc_ref_count(struct v7_val *);
V7_PRIVATE struct v7_val *make_value(struct v7 *v7, enum v7_type type);
V7_PRIVATE enum v7_err v7_set(struct v7 *v7, struct v7_val *obj,
                              struct v7_val *k, struct v7_val *v);
V7_PRIVATE char *v7_strdup(const char *ptr, unsigned long len);
V7_PRIVATE struct v7_prop *mkprop(struct v7 *v7);
V7_PRIVATE void free_prop(struct v7 *v7, struct v7_prop *p);
V7_PRIVATE struct v7_val str_to_val(const char *buf, size_t len);
V7_PRIVATE struct v7_val *find(struct v7 *v7, const struct v7_val *key);
V7_PRIVATE struct v7_val *get2(struct v7_val *obj, const struct v7_val *key);

V7_PRIVATE void init_array(void);
V7_PRIVATE void init_boolean(void);
V7_PRIVATE void init_crypto(void);
V7_PRIVATE void init_date(void);
V7_PRIVATE void init_error(void);
V7_PRIVATE void init_function(void);
V7_PRIVATE void init_json(void);
V7_PRIVATE void init_math(void);
V7_PRIVATE void init_number(void);
V7_PRIVATE void init_object(void);
V7_PRIVATE void init_string(void);
V7_PRIVATE void init_regex(void);

struct slre_cap {
  const char *ptr;
  int len;
};


int slre_match(const char *regexp, const char *buf, int buf_len,
               struct slre_cap *caps, int num_caps, int flags);

/* Possible flags for slre_match() */
enum { SLRE_IGNORE_CASE = 1 };


/* slre_match() failure codes */
#define SLRE_NO_MATCH               -1
#define SLRE_UNEXPECTED_QUANTIFIER  -2
#define SLRE_UNBALANCED_BRACKETS    -3
#define SLRE_INTERNAL_ERROR         -4
#define SLRE_INVALID_CHARACTER_SET  -5
#define SLRE_INVALID_METACHARACTER  -6
#define SLRE_CAPS_ARRAY_TOO_SMALL   -7
#define SLRE_TOO_MANY_BRANCHES      -8
#define SLRE_TOO_MANY_BRACKETS      -9


#endif // V7_INTERNAL_H_INCLUDED

V7_PRIVATE struct v7_val s_constructors[V7_NUM_CLASSES];
V7_PRIVATE struct v7_val s_prototypes[V7_NUM_CLASSES];

V7_PRIVATE struct v7_val s_global = MKOBJ(&s_prototypes[V7_CLASS_OBJECT]);
V7_PRIVATE struct v7_val s_math = MKOBJ(&s_prototypes[V7_CLASS_OBJECT]);
V7_PRIVATE struct v7_val s_json = MKOBJ(&s_prototypes[V7_CLASS_OBJECT]);
V7_PRIVATE struct v7_val s_file = MKOBJ(&s_prototypes[V7_CLASS_OBJECT]);

V7_PRIVATE void obj_sanity_check(const struct v7_val *obj) {
  assert(obj != NULL);
  assert(obj->ref_count >= 0);
  assert(!(obj->flags & V7_VAL_DEALLOCATED));
}

V7_PRIVATE int instanceof(const struct v7_val *obj, const struct v7_val *ctor) {
  obj_sanity_check(obj);
  if (obj->type == V7_TYPE_OBJ && ctor != NULL) {
    while (obj != NULL) {
      if (obj->ctor == ctor) return 1;
      if (obj->proto == obj) break;  // Break on circular reference
      obj = obj->proto;
    }
  }
  return 0;
}

int v7_is_class(const struct v7_val *obj, enum v7_class cls) {
  return instanceof(obj, &s_constructors[cls]);
}

V7_PRIVATE int is_string(const struct v7_val *v) {
  obj_sanity_check(v);
  return v->type == V7_TYPE_STR || v7_is_class(v, V7_CLASS_STRING);
}

V7_PRIVATE int is_num(const struct v7_val *v) {
  obj_sanity_check(v);
  return v->type == V7_TYPE_NUM || v7_is_class(v, V7_CLASS_NUMBER);
}

V7_PRIVATE int is_bool(const struct v7_val *v) {
  obj_sanity_check(v);
  return v->type == V7_TYPE_BOOL || v7_is_class(v, V7_CLASS_BOOLEAN);
}

V7_PRIVATE void inc_ref_count(struct v7_val *v) {
  obj_sanity_check(v);
  v->ref_count++;
}

V7_PRIVATE char *v7_strdup(const char *ptr, unsigned long len) {
  char *p = (char *) malloc(len + 1);
  if (p == NULL) return NULL;
  memcpy(p, ptr, len);
  p[len] = '\0';
  return p;
}

void v7_init_str(struct v7_val *v, char *p, unsigned long len, int own) {
  v->type = V7_TYPE_STR;
  v->proto = &s_prototypes[V7_CLASS_STRING];
  v->v.str.buf = p;
  v->v.str.len = len;
  v->flags &= ~V7_STR_ALLOCATED;
  if (own) {
    if (len < sizeof(v->v.str.loc) - 1) {
      v->v.str.buf = v->v.str.loc;
      memcpy(v->v.str.loc, p, len);
      v->v.str.loc[len] = '\0';
    } else {
      v->v.str.buf = v7_strdup(p, len);
      v->flags |= V7_STR_ALLOCATED;
    }
  }
}

void v7_init_num(struct v7_val *v, double num) {
  v->type = V7_TYPE_NUM;
  v->proto = &s_prototypes[V7_CLASS_NUMBER];
  v->v.num = num;
}

void v7_init_bool(struct v7_val *v, int is_true) {
  v->type = V7_TYPE_BOOL;
  v->proto = &s_prototypes[V7_CLASS_BOOLEAN];
  v->v.num = is_true ? 1.0 : 0.0;
}

void v7_init_func(struct v7_val *v, v7_c_func_t func) {
  v7_set_class(v, V7_CLASS_FUNCTION);
  v->v.c_func = func;
}

void v7_set_class(struct v7_val *v, enum v7_class cls) {
  v->type = V7_TYPE_OBJ;
  v->cls = cls;
  v->proto = &s_prototypes[cls];
  v->ctor = &s_constructors[cls];
}

V7_PRIVATE void free_prop(struct v7 *v7, struct v7_prop *p) {
  if (p->key != NULL) v7_freeval(v7, p->key);
  v7_freeval(v7, p->val);
  p->val = p->key = NULL;
  if (p->flags & V7_VAL_ALLOCATED) {
#ifdef V7_CACHE_OBJS
    p->next = v7->free_props;
    v7->free_props = p;
#else
    free(p);
#endif
  }
  p->flags = 0;
}

V7_PRIVATE void init_standard_constructor(enum v7_class cls, v7_c_func_t ctor) {
  s_prototypes[cls].type = s_constructors[cls].type = V7_TYPE_OBJ;
  s_prototypes[cls].ref_count = s_constructors[cls].ref_count = 1;
  s_prototypes[cls].proto = &s_prototypes[V7_CLASS_OBJECT];
  s_prototypes[cls].ctor = &s_constructors[cls];
  s_constructors[cls].proto = &s_prototypes[V7_CLASS_OBJECT];
  s_constructors[cls].ctor = &s_constructors[V7_CLASS_FUNCTION];
  s_constructors[cls].v.c_func = ctor;
}

void v7_freeval(struct v7 *v7, struct v7_val *v) {
  assert(v->ref_count > 0);
  if (--v->ref_count > 0) return;

  if (v->type == V7_TYPE_OBJ) {
    struct v7_prop *p, *tmp;
    for (p = v->props; p != NULL; p = tmp) {
      tmp = p->next;
      free_prop(v7, p);
    }
    v->props = NULL;
  }

  if (v7_is_class(v, V7_CLASS_ARRAY)) {
    struct v7_prop *p, *tmp;
    for (p = v->v.array; p != NULL; p = tmp) {
      tmp = p->next;
      free_prop(v7, p);
    }
    v->v.array = NULL;
  } else if (v->type == V7_TYPE_STR && (v->flags & V7_STR_ALLOCATED)) {
    free(v->v.str.buf);
  } else if (v7_is_class(v, V7_CLASS_REGEXP) && (v->flags & V7_STR_ALLOCATED)) {
    free(v->v.regex);
  } else if (v7_is_class(v, V7_CLASS_FUNCTION)) {
    if ((v->flags & V7_STR_ALLOCATED) && (v->flags & V7_JS_FUNC)) {
      free(v->v.func.source_code);
      v7_freeval(v7, v->v.func.var_obj);
    }
    if (v->v.func.upper != NULL) v7_freeval(v7, v->v.func.upper);
  }

  if (v->flags & V7_VAL_ALLOCATED) {
    v->flags &= ~V7_VAL_ALLOCATED;
    v->flags |= ~V7_VAL_DEALLOCATED;
    memset(v, 0, sizeof(*v));
#ifdef V7_CACHE_OBJS
    v->next = v7->free_values;
    v7->free_values = v;
#else
    free(v);
#endif
  }
}

V7_PRIVATE enum v7_err inc_stack(struct v7 *v7, int incr) {
  int i;

  CHECK(v7->sp + incr < (int) ARRAY_SIZE(v7->stack), V7_STACK_OVERFLOW);
  CHECK(v7->sp + incr >= 0, V7_STACK_UNDERFLOW);

  // Free values pushed on stack (like string literals and functions)
  for (i = 0; incr < 0 && i < -incr && i < v7->sp; i++) {
    v7_freeval(v7, v7->stack[v7->sp - (i + 1)]);
    v7->stack[v7->sp - (i + 1)] = NULL;
  }

  v7->sp += incr;
  return V7_OK;
}

enum v7_err v7_pop(struct v7 *v7, int incr) {
  CHECK(incr >= 0, V7_INTERNAL_ERROR);
  return inc_stack(v7, -incr);
}

V7_PRIVATE void free_values(struct v7 *v7) {
  struct v7_val *v;
  while (v7->free_values != NULL) {
    v = v7->free_values->next;
    free(v7->free_values);
    v7->free_values = v;
  }
}

V7_PRIVATE void free_props(struct v7 *v7) {
  struct v7_prop *p;
  while (v7->free_props != NULL) {
    p = v7->free_props->next;
    free(v7->free_props);
    v7->free_props = p;
  }
}

V7_PRIVATE struct v7_val *make_value(struct v7 *v7, enum v7_type type) {
  struct v7_val *v = NULL;

  if ((v = v7->free_values) != NULL) {
    v7->free_values = v->next;
  } else {
    v = (struct v7_val *) calloc(1, sizeof(*v));
  }

  if (v != NULL) {
    assert(v->ref_count == 0);
    v->flags = V7_VAL_ALLOCATED;
    v->type = type;
    switch (type) {
      case V7_TYPE_NUM: v->proto = &s_prototypes[V7_CLASS_NUMBER]; break;
      case V7_TYPE_STR: v->proto = &s_prototypes[V7_CLASS_STRING]; break;
      case V7_TYPE_BOOL: v->proto = &s_prototypes[V7_CLASS_BOOLEAN]; break;
      default: break;
    }
  }
  return v;
}

V7_PRIVATE struct v7_prop *mkprop(struct v7 *v7) {
  struct v7_prop *m;
  if ((m = v7->free_props) != NULL) {
    v7->free_props = m->next;
  } else {
    m = (struct v7_prop *) calloc(1, sizeof(*m));
  }
  if (m != NULL) m->flags = V7_PROP_ALLOCATED;
  return m;
}

V7_PRIVATE struct v7_val str_to_val(const char *buf, size_t len) {
  struct v7_val v;
  memset(&v, 0, sizeof(v));
  v.type = V7_TYPE_STR;
  v.v.str.buf = (char *) buf;
  v.v.str.len = len;
  return v;
}

struct v7_val v7_str_to_val(const char *buf) {
  return str_to_val((char *) buf, strlen(buf));
}

V7_PRIVATE int cmp(const struct v7_val *a, const struct v7_val *b) {
  int res;
  double an, bn;
  const struct v7_string *as, *bs;
  struct v7_val ta = MKOBJ(0), tb = MKOBJ(0);

  if (a == NULL || b == NULL) return 1;
  if ((a->type == V7_TYPE_UNDEF || a->type == V7_TYPE_NULL) &&
      (b->type == V7_TYPE_UNDEF || b->type == V7_TYPE_NULL)) return 0;

  if (is_num(a) && is_num(b)) {
    v7_init_num(&ta, a->v.num);
    v7_init_num(&tb, b->v.num);
    a = &ta; b = &tb;
  }

  if (is_string(a) && is_string(b)) {
    v7_init_str(&ta, a->v.str.buf, a->v.str.len, 0);
    v7_init_str(&tb, b->v.str.buf, b->v.str.len, 0);
    a = &ta; b = &tb;
  }

  if (a->type != b->type) return 1;

  an = a->v.num, bn = b->v.num;
  as = &a->v.str, bs = &b->v.str;

  switch (a->type) {
    case V7_TYPE_NUM:
      return (isinf(an) && isinf(bn)) ||
      (isnan(an) && isnan(bn)) ? 0 : an - bn;
    case V7_TYPE_BOOL:
      return an != bn;
    case V7_TYPE_STR:
      res = memcmp(as->buf, bs->buf, as->len < bs->len ? as->len : bs->len);
      return res != 0 ? res : (int) as->len - (int) bs->len;
      return as->len != bs->len || memcmp(as->buf, bs->buf, as->len) != 0;
    default:
      return a - b;
  }
}

V7_PRIVATE struct v7_prop *v7_get(struct v7_val *obj, const struct v7_val *key,
                              int own_prop) {
  struct v7_prop *m;
  for (; obj != NULL; obj = obj->proto) {
    if (v7_is_class(obj, V7_CLASS_ARRAY) && key->type == V7_TYPE_NUM) {
      int i = (int) key->v.num;
      for (m = obj->v.array; m != NULL; m = m->next) {
        if (i-- == 0) return m;
      }
    } else if (obj->type == V7_TYPE_OBJ) {
      for (m = obj->props; m != NULL; m = m->next) {
        if (cmp(m->key, key) == 0) return m;
      }
    }
    if (own_prop) break;
    if (obj->proto == obj) break;
  }
  return NULL;
}

V7_PRIVATE struct v7_val *get2(struct v7_val *obj, const struct v7_val *key) {
  struct v7_prop *m = v7_get(obj, key, 0);
  return (m == NULL) ? NULL : m->val;
}

struct v7_val *v7_lookup(struct v7_val *obj, const char *key) {
  struct v7_val k = v7_str_to_val(key);
  return get2(obj, &k);
}

V7_PRIVATE enum v7_err vinsert(struct v7 *v7, struct v7_prop **h,
                           struct v7_val *key, struct v7_val *val) {
  struct v7_prop *m = mkprop(v7);
  CHECK(m != NULL, V7_OUT_OF_MEMORY);

  inc_ref_count(key);
  inc_ref_count(val);
  m->key = key;
  m->val = val;
  m->next = *h;
  *h = m;

  return V7_OK;
}

V7_PRIVATE struct v7_val *find(struct v7 *v7, const struct v7_val *key) {
  struct v7_val *v, *f;

  if (!EXECUTING(v7->flags)) return NULL;

  for (f = v7->ctx; f != NULL; f = f->next) {
    if ((v = get2(f, key)) != NULL) return v;
  }

  return NULL;
}

V7_PRIVATE enum v7_err v7_set(struct v7 *v7, struct v7_val *obj,
                              struct v7_val *k, struct v7_val *v) {
  struct v7_prop *m = NULL;

  CHECK(obj != NULL && k != NULL && v != NULL, V7_INTERNAL_ERROR);
  CHECK(obj->type == V7_TYPE_OBJ, V7_TYPE_ERROR);

  // Find attribute inside object
  if ((m = v7_get(obj, k, 1)) != NULL) {
    v7_freeval(v7, m->val);
    inc_ref_count(v);
    m->val = v;
  } else {
    TRY(vinsert(v7, &obj->props, k, v));
  }

  return V7_OK;
}

struct v7_val *v7_mkvv(struct v7 *v7, enum v7_type t, va_list *ap) {
  struct v7_val *v = make_value(v7, t);

  // TODO: check for make_value() failure
  switch (t) {
      //case V7_C_FUNC: v->v.c_func = va_arg(*ap, v7_c_func_t); break;
    case V7_TYPE_NUM:
      v->v.num = va_arg(*ap, double);
      break;
    case V7_TYPE_STR: {
      char *buf = va_arg(*ap, char *);
      unsigned long len = va_arg(*ap, unsigned long);
      int own = va_arg(*ap, int);
      v7_init_str(v, buf, len, own);
    }
<<<<<<< HEAD
=======
    v->props = NULL;
  }

  if (v7_is_class(v, V7_CLASS_ARRAY)) {
    struct v7_prop *p, *tmp;
    for (p = v->v.array; p != NULL; p = tmp) {
      tmp = p->next;
      free_prop(v7, p);
    }
    v->v.array = NULL;
  } else if (v->type == V7_TYPE_STR && (v->flags & V7_STR_ALLOCATED)) {
    free(v->v.str.buf);
  } else if (v7_is_class(v, V7_CLASS_REGEXP) && (v->flags & V7_STR_ALLOCATED)) {
    free(v->v.regex);
  } else if (v7_is_class(v, V7_CLASS_FUNCTION)) {
    if ((v->flags & V7_STR_ALLOCATED) && (v->flags & V7_JS_FUNC)) {
      free(v->v.func.source_code);
      v7_freeval(v7, v->v.func.var_obj);
    }
  }

  if (v->flags & V7_VAL_ALLOCATED) {
    v->flags &= ~V7_VAL_ALLOCATED;
    v->flags |= ~V7_VAL_DEALLOCATED;
    memset(v, 0, sizeof(*v));
#ifdef V7_CACHE_OBJS
    v->next = v7->free_values;
    v7->free_values = v;
#else
    free(v);
#endif
  }
}

V7_PRIVATE enum v7_err inc_stack(struct v7 *v7, int incr) {
  int i;

  CHECK(v7->sp + incr < (int) ARRAY_SIZE(v7->stack), V7_STACK_OVERFLOW);
  CHECK(v7->sp + incr >= 0, V7_STACK_UNDERFLOW);

  // Free values pushed on stack (like string literals and functions)
  for (i = 0; incr < 0 && i < -incr && i < v7->sp; i++) {
    v7_freeval(v7, v7->stack[v7->sp - (i + 1)]);
    v7->stack[v7->sp - (i + 1)] = NULL;
  }

  v7->sp += incr;
  return V7_OK;
}

enum v7_err v7_pop(struct v7 *v7, int incr) {
  CHECK(incr >= 0, V7_INTERNAL_ERROR);
  return inc_stack(v7, -incr);
}

V7_PRIVATE void free_values(struct v7 *v7) {
  struct v7_val *v;
  while (v7->free_values != NULL) {
    v = v7->free_values->next;
    free(v7->free_values);
    v7->free_values = v;
  }
}

V7_PRIVATE void free_props(struct v7 *v7) {
  struct v7_prop *p;
  while (v7->free_props != NULL) {
    p = v7->free_props->next;
    free(v7->free_props);
    v7->free_props = p;
  }
}

V7_PRIVATE struct v7_val *make_value(struct v7 *v7, enum v7_type type) {
  struct v7_val *v = NULL;

  if ((v = v7->free_values) != NULL) {
    v7->free_values = v->next;
  } else {
    v = (struct v7_val *) calloc(1, sizeof(*v));
  }

  if (v != NULL) {
    assert(v->ref_count == 0);
    v->flags = V7_VAL_ALLOCATED;
    v->type = type;
    switch (type) {
      case V7_TYPE_NUM: v->proto = &s_prototypes[V7_CLASS_NUMBER]; break;
      case V7_TYPE_STR: v->proto = &s_prototypes[V7_CLASS_STRING]; break;
      case V7_TYPE_BOOL: v->proto = &s_prototypes[V7_CLASS_BOOLEAN]; break;
      default: break;
    }
  }
  return v;
}

V7_PRIVATE struct v7_prop *mkprop(struct v7 *v7) {
  struct v7_prop *m;
  if ((m = v7->free_props) != NULL) {
    v7->free_props = m->next;
  } else {
    m = (struct v7_prop *) calloc(1, sizeof(*m));
  }
  if (m != NULL) m->flags = V7_PROP_ALLOCATED;
  return m;
}

V7_PRIVATE struct v7_val str_to_val(const char *buf, size_t len) {
  struct v7_val v;
  memset(&v, 0, sizeof(v));
  v.type = V7_TYPE_STR;
  v.v.str.buf = (char *) buf;
  v.v.str.len = len;
  return v;
}

struct v7_val v7_str_to_val(const char *buf) {
  return str_to_val((char *) buf, strlen(buf));
}

V7_PRIVATE int cmp(const struct v7_val *a, const struct v7_val *b) {
  int res;
  double an, bn;
  const struct v7_string *as, *bs;
  struct v7_val ta = MKOBJ(0), tb = MKOBJ(0);

  if (a == NULL || b == NULL) return 1;
  if ((a->type == V7_TYPE_UNDEF || a->type == V7_TYPE_NULL) &&
      (b->type == V7_TYPE_UNDEF || b->type == V7_TYPE_NULL)) return 0;

  if (is_num(a) && is_num(b)) {
    v7_init_num(&ta, a->v.num);
    v7_init_num(&tb, b->v.num);
    a = &ta; b = &tb;
  }

  if (is_string(a) && is_string(b)) {
    v7_init_str(&ta, a->v.str.buf, a->v.str.len, 0);
    v7_init_str(&tb, b->v.str.buf, b->v.str.len, 0);
    a = &ta; b = &tb;
  }

  if (a->type != b->type) return 1;

  an = a->v.num, bn = b->v.num;
  as = &a->v.str, bs = &b->v.str;

  switch (a->type) {
    case V7_TYPE_NUM:
      return (isinf(an) && isinf(bn)) ||
      (isnan(an) && isnan(bn)) ? 0 : an - bn;
    case V7_TYPE_BOOL:
      return an != bn;
    case V7_TYPE_STR:
      res = memcmp(as->buf, bs->buf, as->len < bs->len ? as->len : bs->len);
      return res != 0 ? res : (int) as->len - (int) bs->len;
      return as->len != bs->len || memcmp(as->buf, bs->buf, as->len) != 0;
    default:
      return a - b;
  }
}

V7_PRIVATE struct v7_prop *v7_get(struct v7_val *obj, const struct v7_val *key,
                              int own_prop) {
  struct v7_prop *m;
  for (; obj != NULL; obj = obj->proto) {
    if (v7_is_class(obj, V7_CLASS_ARRAY) && key->type == V7_TYPE_NUM) {
      int i = (int) key->v.num;
      for (m = obj->v.array; m != NULL; m = m->next) {
        if (i-- == 0) return m;
      }
    } else if (obj->type == V7_TYPE_OBJ) {
      for (m = obj->props; m != NULL; m = m->next) {
        if (cmp(m->key, key) == 0) return m;
      }
    }
    if (own_prop) break;
    if (obj->proto == obj) break;
  }
  return NULL;
}

V7_PRIVATE struct v7_val *get2(struct v7_val *obj, const struct v7_val *key) {
  struct v7_prop *m = v7_get(obj, key, 0);
  return (m == NULL) ? NULL : m->val;
}

struct v7_val *v7_lookup(struct v7_val *obj, const char *key) {
  struct v7_val k = v7_str_to_val(key);
  return get2(obj, &k);
}

V7_PRIVATE enum v7_err vinsert(struct v7 *v7, struct v7_prop **h,
                           struct v7_val *key, struct v7_val *val) {
  struct v7_prop *m = mkprop(v7);
  CHECK(m != NULL, V7_OUT_OF_MEMORY);

  inc_ref_count(key);
  inc_ref_count(val);
  m->key = key;
  m->val = val;
  m->next = *h;
  *h = m;

  return V7_OK;
}

V7_PRIVATE struct v7_val *find(struct v7 *v7, const struct v7_val *key) {
  struct v7_val *v, *f;

  if (!EXECUTING(v7->flags)) return NULL;

  for (f = v7->ctx; f != NULL; f = f->next) {
    if ((v = get2(f, key)) != NULL) return v;
  }

  if (v7->cf && (v = get2(v7->cf->v.func.var_obj, key)) != NULL) return v;

  return NULL;
}

V7_PRIVATE enum v7_err v7_set(struct v7 *v7, struct v7_val *obj,
                              struct v7_val *k, struct v7_val *v) {
  struct v7_prop *m = NULL;

  CHECK(obj != NULL && k != NULL && v != NULL, V7_INTERNAL_ERROR);
  CHECK(obj->type == V7_TYPE_OBJ, V7_TYPE_ERROR);

  // Find attribute inside object
  if ((m = v7_get(obj, k, 1)) != NULL) {
    v7_freeval(v7, m->val);
    inc_ref_count(v);
    m->val = v;
  } else {
    TRY(vinsert(v7, &obj->props, k, v));
  }

  return V7_OK;
}

struct v7_val *v7_mkvv(struct v7 *v7, enum v7_type t, va_list *ap) {
  struct v7_val *v = make_value(v7, t);

  // TODO: check for make_value() failure
  switch (t) {
      //case V7_C_FUNC: v->v.c_func = va_arg(*ap, v7_c_func_t); break;
    case V7_TYPE_NUM:
      v->v.num = va_arg(*ap, double);
      break;
    case V7_TYPE_STR: {
      char *buf = va_arg(*ap, char *);
      unsigned long len = va_arg(*ap, unsigned long);
      int own = va_arg(*ap, int);
      v7_init_str(v, buf, len, own);
    }
>>>>>>> 40aaf2dd
      break;
    default:
      break;
  }

  return v;
}

struct v7_val *v7_mkv(struct v7 *v7, enum v7_type t, ...) {
  struct v7_val *v = NULL;
  va_list ap;

  va_start(ap, t);
  v = v7_mkvv(v7, t, &ap);
  va_end(ap);

  return v;
}

enum v7_err v7_setv(struct v7 *v7, struct v7_val *obj,
                    enum v7_type key_type, enum v7_type val_type, ...) {
  struct v7_val *k = NULL, *v = NULL;
  va_list ap;

  va_start(ap, val_type);
  k = key_type == V7_TYPE_OBJ ?
  va_arg(ap, struct v7_val *) : v7_mkvv(v7, key_type, &ap);
  v = val_type == V7_TYPE_OBJ ?
  va_arg(ap, struct v7_val *) : v7_mkvv(v7, val_type, &ap);
  va_end(ap);

  // TODO: do not leak here
  CHECK(k != NULL && v != NULL, V7_OUT_OF_MEMORY);

  inc_ref_count(k);
  TRY(v7_set(v7, obj, k, v));
  v7_freeval(v7, k);

  return V7_OK;
}

enum v7_err v7_set_num(struct v7 *v7, struct v7_val *obj, const char *name,
                       double num) {
  return v7_setv(v7, obj, V7_TYPE_STR, V7_TYPE_NUM, name, strlen(name), 0, num);
}

enum v7_err v7_set_func(struct v7 *v7, struct v7_val *obj, const char *name,
                        v7_c_func_t func) {
  struct v7_val *func_obj = make_value(v7, V7_TYPE_OBJ);
  v7_init_func(func_obj, func);
  return v7_setv(v7, obj, V7_TYPE_STR, V7_TYPE_OBJ, name, strlen(name), 0,
                 func_obj);
}

void v7_copy(struct v7 *v7, struct v7_val *orig, struct v7_val *v) {
  struct v7_prop *p;

  switch (v->type) {
    case V7_TYPE_OBJ:
      for (p = orig->props; p != NULL; p = p->next) {
        v7_set(v7, v, p->key, p->val);
      }
      break;
      // TODO(lsm): add the rest of types
    default: abort(); break;
  }
}

const char *v7_strerror(enum v7_err e) {
  V7_PRIVATE const char *strings[] = {
    "no error", "error", "eval error", "range error", "reference error",
    "syntax error", "type error", "URI error",
    "out of memory", "internal error", "stack overflow", "stack underflow",
    "called non-function", "not implemented"
  };
  assert(ARRAY_SIZE(strings) == V7_NUM_ERRORS);
  return e >= (int) ARRAY_SIZE(strings) ? "?" : strings[e];
}

int v7_is_true(const struct v7_val *v) {
  return (v->type == V7_TYPE_BOOL && v->v.num != 0.0) ||
  (v->type == V7_TYPE_NUM && v->v.num != 0.0 && !isnan(v->v.num)) ||
  (v->type == V7_TYPE_STR && v->v.str.len > 0) ||
  (v->type == V7_TYPE_OBJ);
}

V7_PRIVATE void arr_to_string(const struct v7_val *v, char *buf, int bsiz) {
  const struct v7_prop *m, *head = v->v.array;
  int n = snprintf(buf, bsiz, "%s", "[");

  for (m = head; m != NULL && n < bsiz - 1; m = m->next) {
    if (m != head) n += snprintf(buf + n , bsiz - n, "%s", ", ");
    v7_to_string(m->val, buf + n, bsiz - n);
    n = (int) strlen(buf);
  }
  n += snprintf(buf + n, bsiz - n, "%s", "]");
}

V7_PRIVATE void obj_to_string(const struct v7_val *v, char *buf, int bsiz) {
  const struct v7_prop *m, *head = v->props;
  int n = snprintf(buf, bsiz, "%s", "{");

  for (m = head; m != NULL && n < bsiz - 1; m = m->next) {
    if (m != head) n += snprintf(buf + n , bsiz - n, "%s", ", ");
    v7_to_string(m->key, buf + n, bsiz - n);
    n = (int) strlen(buf);
    n += snprintf(buf + n , bsiz - n, "%s", ": ");
    v7_to_string(m->val, buf + n, bsiz - n);
    n = (int) strlen(buf);
  }
  n += snprintf(buf + n, bsiz - n, "%s", "}");
}

const char *v7_to_string(const struct v7_val *v, char *buf, int bsiz) {
  if (v->type == V7_TYPE_UNDEF) {
    snprintf(buf, bsiz, "%s", "undefined");
  } else if (v->type == V7_TYPE_NULL) {
    snprintf(buf, bsiz, "%s", "null");
  } else if (is_bool(v)) {
    snprintf(buf, bsiz, "%s", v->v.num ? "true" : "false");
  } else if (is_num(v)) {
    // TODO: check this on 32-bit arch
    if (v->v.num > ((uint64_t) 1 << 52) || ceil(v->v.num) != v->v.num) {
      snprintf(buf, bsiz, "%lg", v->v.num);
    } else {
      snprintf(buf, bsiz, "%lu", (unsigned long) v->v.num);
    }
  } else if (is_string(v)) {
    snprintf(buf, bsiz, "%.*s", (int) v->v.str.len, v->v.str.buf);
  } else if (v7_is_class(v, V7_CLASS_ARRAY)) {
    arr_to_string(v, buf, bsiz);
  } else if (v7_is_class(v, V7_CLASS_FUNCTION)) {
    if (v->flags & V7_JS_FUNC) {
      snprintf(buf, bsiz, "'function%s'", v->v.func.source_code);
    } else {
      snprintf(buf, bsiz, "'c_func_%p'", v->v.c_func);
    }
  } else if (v7_is_class(v, V7_CLASS_REGEXP)) {
    snprintf(buf, bsiz, "/%s/", v->v.regex);
  } else if (v->type == V7_TYPE_OBJ) {
    obj_to_string(v, buf, bsiz);
  } else {
    snprintf(buf, bsiz, "??");
  }

  buf[bsiz - 1] = '\0';
  return buf;
}

struct v7 *v7_create(void) {
  static int prototypes_initialized = 0;
  struct v7 *v7 = NULL;

  if (prototypes_initialized == 0) {
    prototypes_initialized++;
    init_stdlib();  // One-time initialization
  }

  if ((v7 = (struct v7 *) calloc(1, sizeof(*v7))) != NULL) {
    v7_set_class(&v7->root_scope, V7_CLASS_OBJECT);
    v7->root_scope.proto = &s_global;
    v7->root_scope.ref_count = 1;
    v7->ctx = &v7->root_scope;
  }

  return v7;
}

struct v7_val *v7_rootns(struct v7 *v7) {
  return &v7->root_scope;
}

void v7_destroy(struct v7 **v7) {
  if (v7 == NULL || v7[0] == NULL) return;
  assert(v7[0]->sp >= 0);
  inc_stack(v7[0], -v7[0]->sp);
  v7[0]->root_scope.ref_count = 1;
  v7_freeval(v7[0], &v7[0]->root_scope);
  free_values(v7[0]);
  free_props(v7[0]);
  free(v7[0]);
  v7[0] = NULL;
}

struct v7_val **v7_top(struct v7 *v7) {
  return &v7->stack[v7->sp];
}

int v7_sp(struct v7 *v7) {
  return (int) (v7_top(v7) - v7->stack);
}

struct v7_val *v7_top_val(struct v7 *v7) {
  return v7->sp > 0 ? v7->stack[v7->sp - 1] : NULL;
}

enum v7_err v7_push(struct v7 *v7, struct v7_val *v) {
  inc_ref_count(v);
  TRY(inc_stack(v7, 1));
  v7->stack[v7->sp - 1] = v;
  return V7_OK;
}

enum v7_err v7_make_and_push(struct v7 *v7, enum v7_type type) {
  struct v7_val *v = make_value(v7, type);
  CHECK(v != NULL, V7_OUT_OF_MEMORY);
  return v7_push(v7, v);
}

V7_PRIVATE enum v7_err do_exec(struct v7 *v7, const char *source_code, int sp) {
  int has_ret = 0;
  struct v7_pstate old_pstate = v7->pstate;
  enum v7_err err = V7_OK;

  v7->pstate.source_code = v7->pstate.pc = source_code;
  v7->pstate.line_no = 1;
  skip_whitespaces_and_comments(v7);

  // Prior calls to v7_exec() may have left current_scope modified, reset now
  // TODO(lsm): free scope chain
  v7->this_obj = &v7->root_scope;

  while ((err == V7_OK) && (*v7->pstate.pc != '\0')) {
    // Reset stack on each statement
    if ((err = inc_stack(v7, sp - v7->sp)) == V7_OK) {
      err = parse_statement(v7, &has_ret);
    }
  }

  assert(v7->root_scope.proto == &s_global);
  v7->pstate = old_pstate;

  return err;
}

enum v7_err v7_exec(struct v7 *v7, const char *source_code) {
  return do_exec(v7, source_code, 0);
}

enum v7_err v7_exec_file(struct v7 *v7, const char *path) {
  FILE *fp;
  char *p;
  long file_size;
  enum v7_err status = V7_INTERNAL_ERROR;

  if ((fp = fopen(path, "r")) == NULL) {
  } else if (fseek(fp, 0, SEEK_END) != 0 || (file_size = ftell(fp)) <= 0) {
    fclose(fp);
  } else if ((p = (char *) calloc(1, (size_t) file_size + 1)) == NULL) {
    fclose(fp);
  } else {
    rewind(fp);
    fread(p, 1, (size_t) file_size, fp);
    fclose(fp);
    status = do_exec(v7, p, v7->sp);
    free(p);
  }

  return status;
}

// Convert object to string, push string on stack
V7_PRIVATE enum v7_err toString(struct v7 *v7, struct v7_val *obj) {
  struct v7_val *f = NULL;

  if ((f = v7_lookup(obj, "toString")) == NULL) {
    f = v7_lookup(&s_prototypes[V7_CLASS_OBJECT], "toString");
  }
  CHECK(f != NULL, V7_INTERNAL_ERROR);
  TRY(v7_push(v7, f));
  TRY(v7_call(v7, obj, 0, 0));

  return V7_OK;
}

#ifndef V7_DISABLE_CRYPTO

//////////////////////////////// START OF MD5 THIRD PARTY CODE
/*
 * This code implements the MD5 message-digest algorithm.
 * The algorithm is due to Ron Rivest.  This code was
 * written by Colin Plumb in 1993, no copyright is claimed.
 * This code is in the public domain; do with it what you wish.
 *
 * Equivalent code is available from RSA Data Security, Inc.
 * This code has been tested against that, and is equivalent,
 * except that you don't need to include two pages of legalese
 * with every copy.
 */

#define	MD5_BLOCK_LENGTH		64
#define	MD5_DIGEST_LENGTH		16

typedef struct MD5Context {
	uint32_t state[4];			/* state */
	uint64_t count;			/* number of bits, mod 2^64 */
	uint8_t buffer[MD5_BLOCK_LENGTH];	/* input buffer */
} MD5_CTX;

#define PUT_64BIT_LE(cp, value) do {					\
(cp)[7] = (value) >> 56;					\
(cp)[6] = (value) >> 48;					\
(cp)[5] = (value) >> 40;					\
(cp)[4] = (value) >> 32;					\
(cp)[3] = (value) >> 24;					\
(cp)[2] = (value) >> 16;					\
(cp)[1] = (value) >> 8;						\
(cp)[0] = (value); } while (0)

#define PUT_32BIT_LE(cp, value) do {					\
(cp)[3] = (value) >> 24;					\
(cp)[2] = (value) >> 16;					\
(cp)[1] = (value) >> 8;						\
(cp)[0] = (value); } while (0)

static uint8_t PADDING[MD5_BLOCK_LENGTH] = {
	0x80, 0, 0, 0, 0, 0, 0, 0, 0, 0, 0, 0, 0, 0, 0, 0, 0, 0, 0, 0, 0, 0,
	0, 0, 0, 0, 0, 0, 0, 0, 0, 0, 0, 0, 0, 0, 0, 0, 0, 0, 0, 0, 0, 0, 0,
	0, 0, 0, 0, 0, 0, 0, 0, 0, 0, 0, 0, 0, 0, 0, 0, 0, 0, 0
};

void MD5Init(MD5_CTX *ctx) {
	ctx->count = 0;
	ctx->state[0] = 0x67452301;
	ctx->state[1] = 0xefcdab89;
	ctx->state[2] = 0x98badcfe;
	ctx->state[3] = 0x10325476;
}

/* #define F1(x, y, z) (x & y | ~x & z) */
#define F1(x, y, z) (z ^ (x & (y ^ z)))
#define F2(x, y, z) F1(z, x, y)
#define F3(x, y, z) (x ^ y ^ z)
#define F4(x, y, z) (y ^ (x | ~z))

/* This is the central step in the MD5 algorithm. */
#define MD5STEP(f, w, x, y, z, data, s) \
( w += f(x, y, z) + data,  w = w<<s | w>>(32-s),  w += x )

static void MD5Transform(uint32_t state[4],
                         const uint8_t block[MD5_BLOCK_LENGTH]) {
	uint32_t a, b, c, d, in[MD5_BLOCK_LENGTH / 4];

#if BYTE_ORDER == LITTLE_ENDIAN
	bcopy(block, in, sizeof(in));
#else
	for (a = 0; a < MD5_BLOCK_LENGTH / 4; a++) {
		in[a] = (u_int32_t)(
                        (u_int32_t)(block[a * 4 + 0]) |
                        (u_int32_t)(block[a * 4 + 1]) <<  8 |
                        (u_int32_t)(block[a * 4 + 2]) << 16 |
                        (u_int32_t)(block[a * 4 + 3]) << 24);
	}
#endif

	a = state[0];
	b = state[1];
	c = state[2];
	d = state[3];

	MD5STEP(F1, a, b, c, d, in[ 0] + 0xd76aa478,  7);
	MD5STEP(F1, d, a, b, c, in[ 1] + 0xe8c7b756, 12);
	MD5STEP(F1, c, d, a, b, in[ 2] + 0x242070db, 17);
	MD5STEP(F1, b, c, d, a, in[ 3] + 0xc1bdceee, 22);
	MD5STEP(F1, a, b, c, d, in[ 4] + 0xf57c0faf,  7);
	MD5STEP(F1, d, a, b, c, in[ 5] + 0x4787c62a, 12);
	MD5STEP(F1, c, d, a, b, in[ 6] + 0xa8304613, 17);
	MD5STEP(F1, b, c, d, a, in[ 7] + 0xfd469501, 22);
	MD5STEP(F1, a, b, c, d, in[ 8] + 0x698098d8,  7);
	MD5STEP(F1, d, a, b, c, in[ 9] + 0x8b44f7af, 12);
	MD5STEP(F1, c, d, a, b, in[10] + 0xffff5bb1, 17);
	MD5STEP(F1, b, c, d, a, in[11] + 0x895cd7be, 22);
	MD5STEP(F1, a, b, c, d, in[12] + 0x6b901122,  7);
	MD5STEP(F1, d, a, b, c, in[13] + 0xfd987193, 12);
	MD5STEP(F1, c, d, a, b, in[14] + 0xa679438e, 17);
	MD5STEP(F1, b, c, d, a, in[15] + 0x49b40821, 22);

	MD5STEP(F2, a, b, c, d, in[ 1] + 0xf61e2562,  5);
	MD5STEP(F2, d, a, b, c, in[ 6] + 0xc040b340,  9);
	MD5STEP(F2, c, d, a, b, in[11] + 0x265e5a51, 14);
	MD5STEP(F2, b, c, d, a, in[ 0] + 0xe9b6c7aa, 20);
	MD5STEP(F2, a, b, c, d, in[ 5] + 0xd62f105d,  5);
	MD5STEP(F2, d, a, b, c, in[10] + 0x02441453,  9);
	MD5STEP(F2, c, d, a, b, in[15] + 0xd8a1e681, 14);
	MD5STEP(F2, b, c, d, a, in[ 4] + 0xe7d3fbc8, 20);
	MD5STEP(F2, a, b, c, d, in[ 9] + 0x21e1cde6,  5);
	MD5STEP(F2, d, a, b, c, in[14] + 0xc33707d6,  9);
	MD5STEP(F2, c, d, a, b, in[ 3] + 0xf4d50d87, 14);
	MD5STEP(F2, b, c, d, a, in[ 8] + 0x455a14ed, 20);
	MD5STEP(F2, a, b, c, d, in[13] + 0xa9e3e905,  5);
	MD5STEP(F2, d, a, b, c, in[ 2] + 0xfcefa3f8,  9);
	MD5STEP(F2, c, d, a, b, in[ 7] + 0x676f02d9, 14);
	MD5STEP(F2, b, c, d, a, in[12] + 0x8d2a4c8a, 20);

	MD5STEP(F3, a, b, c, d, in[ 5] + 0xfffa3942,  4);
	MD5STEP(F3, d, a, b, c, in[ 8] + 0x8771f681, 11);
	MD5STEP(F3, c, d, a, b, in[11] + 0x6d9d6122, 16);
	MD5STEP(F3, b, c, d, a, in[14] + 0xfde5380c, 23);
	MD5STEP(F3, a, b, c, d, in[ 1] + 0xa4beea44,  4);
	MD5STEP(F3, d, a, b, c, in[ 4] + 0x4bdecfa9, 11);
	MD5STEP(F3, c, d, a, b, in[ 7] + 0xf6bb4b60, 16);
	MD5STEP(F3, b, c, d, a, in[10] + 0xbebfbc70, 23);
	MD5STEP(F3, a, b, c, d, in[13] + 0x289b7ec6,  4);
	MD5STEP(F3, d, a, b, c, in[ 0] + 0xeaa127fa, 11);
	MD5STEP(F3, c, d, a, b, in[ 3] + 0xd4ef3085, 16);
	MD5STEP(F3, b, c, d, a, in[ 6] + 0x04881d05, 23);
	MD5STEP(F3, a, b, c, d, in[ 9] + 0xd9d4d039,  4);
	MD5STEP(F3, d, a, b, c, in[12] + 0xe6db99e5, 11);
	MD5STEP(F3, c, d, a, b, in[15] + 0x1fa27cf8, 16);
	MD5STEP(F3, b, c, d, a, in[2 ] + 0xc4ac5665, 23);

	MD5STEP(F4, a, b, c, d, in[ 0] + 0xf4292244,  6);
	MD5STEP(F4, d, a, b, c, in[7 ] + 0x432aff97, 10);
	MD5STEP(F4, c, d, a, b, in[14] + 0xab9423a7, 15);
	MD5STEP(F4, b, c, d, a, in[5 ] + 0xfc93a039, 21);
	MD5STEP(F4, a, b, c, d, in[12] + 0x655b59c3,  6);
	MD5STEP(F4, d, a, b, c, in[3 ] + 0x8f0ccc92, 10);
	MD5STEP(F4, c, d, a, b, in[10] + 0xffeff47d, 15);
	MD5STEP(F4, b, c, d, a, in[1 ] + 0x85845dd1, 21);
	MD5STEP(F4, a, b, c, d, in[8 ] + 0x6fa87e4f,  6);
	MD5STEP(F4, d, a, b, c, in[15] + 0xfe2ce6e0, 10);
	MD5STEP(F4, c, d, a, b, in[6 ] + 0xa3014314, 15);
	MD5STEP(F4, b, c, d, a, in[13] + 0x4e0811a1, 21);
	MD5STEP(F4, a, b, c, d, in[4 ] + 0xf7537e82,  6);
	MD5STEP(F4, d, a, b, c, in[11] + 0xbd3af235, 10);
	MD5STEP(F4, c, d, a, b, in[2 ] + 0x2ad7d2bb, 15);
	MD5STEP(F4, b, c, d, a, in[9 ] + 0xeb86d391, 21);

	state[0] += a;
	state[1] += b;
	state[2] += c;
	state[3] += d;
}

static void MD5Update(MD5_CTX *ctx, const unsigned char *input, size_t len) {
	size_t have, need;

	/* Check how many bytes we already have and how many more we need. */
	have = (size_t)((ctx->count >> 3) & (MD5_BLOCK_LENGTH - 1));
	need = MD5_BLOCK_LENGTH - have;

	/* Update bitcount */
	ctx->count += (u_int64_t)len << 3;

	if (len >= need) {
		if (have != 0) {
			bcopy(input, ctx->buffer + have, need);
			MD5Transform(ctx->state, ctx->buffer);
			input += need;
			len -= need;
			have = 0;
		}

		/* Process data in MD5_BLOCK_LENGTH-byte chunks. */
		while (len >= MD5_BLOCK_LENGTH) {
			MD5Transform(ctx->state, input);
			input += MD5_BLOCK_LENGTH;
			len -= MD5_BLOCK_LENGTH;
		}
	}

	/* Handle any remaining bytes of data. */
	if (len != 0)
		bcopy(input, ctx->buffer + have, len);
}

static void MD5Final(unsigned char digest[MD5_DIGEST_LENGTH], MD5_CTX *ctx) {
	uint8_t count[8];
	size_t padlen;
	int i;

	/* Convert count to 8 bytes in little endian order. */
	PUT_64BIT_LE(count, ctx->count);

	/* Pad out to 56 mod 64. */
	padlen = MD5_BLOCK_LENGTH -
  ((ctx->count >> 3) & (MD5_BLOCK_LENGTH - 1));
	if (padlen < 1 + 8)
		padlen += MD5_BLOCK_LENGTH;
	MD5Update(ctx, PADDING, padlen - 8);		/* padlen - 8 <= 64 */
	MD5Update(ctx, count, 8);

	if (digest != NULL) {
		for (i = 0; i < 4; i++)
			PUT_32BIT_LE(digest + i * 4, ctx->state[i]);
	}
	memset(ctx, 0, sizeof(*ctx));	/* in case it's sensitive */
}
/////////////////////////////////// END OF MD5 THIRD PARTY CODE

static struct v7_val s_crypto = MKOBJ(&s_prototypes[V7_CLASS_OBJECT]);

V7_PRIVATE void v7_md5(const struct v7_val *v, char *buf) {
  MD5_CTX ctx;
  MD5Init(&ctx);
  MD5Update(&ctx, (const unsigned char *) v->v.str.buf, v->v.str.len);
  MD5Final((unsigned char *) buf, &ctx);
}

static void bin2str(char *to, const unsigned char *p, size_t len) {
  static const char *hex = "0123456789abcdef";

  for (; len--; p++) {
    *to++ = hex[p[0] >> 4];
    *to++ = hex[p[0] & 0x0f];
  }
  *to = '\0';
}

V7_PRIVATE enum v7_err Crypto_md5(struct v7_c_func_arg *cfa) {
  v7_init_str(cfa->result, NULL, 0, 0);
  if (cfa->num_args == 1 && cfa->args[0]->type == V7_TYPE_STR) {
    cfa->result->v.str.len = 16;
    cfa->result->v.str.buf = (char *) calloc(1, cfa->result->v.str.len + 1);
    v7_md5(cfa->args[0], cfa->result->v.str.buf);
  }
  return V7_OK;
}

V7_PRIVATE enum v7_err Crypto_md5_hex(struct v7_c_func_arg *cfa) {
  v7_init_str(cfa->result, NULL, 0, 0);
  if (cfa->num_args == 1 && cfa->args[0]->type == V7_TYPE_STR) {
    char hash[16];
    v7_md5(cfa->args[0], hash);
    cfa->result->v.str.len = 32;
    cfa->result->v.str.buf = (char *) calloc(1, cfa->result->v.str.len + 1);
    bin2str(cfa->result->v.str.buf, (unsigned char *) hash, sizeof(hash));
  }
  return V7_OK;
}

V7_PRIVATE void init_crypto(void) {
  SET_METHOD(s_crypto, "md5", Crypto_md5);
  SET_METHOD(s_crypto, "md5_hex", Crypto_md5_hex);

  v7_set_class(&s_crypto, V7_CLASS_OBJECT);
  s_crypto.ref_count = 1;

  SET_RO_PROP_V(s_global, "Crypto", s_crypto);
}
#endif  // V7_DISABLE_CRYPTO

V7_PRIVATE enum v7_err Array_ctor(struct v7_c_func_arg *cfa) {
  struct v7_val *obj = cfa->called_as_constructor ? cfa->this_obj : cfa->result;
  v7_set_class(obj, V7_CLASS_ARRAY);
  return V7_OK;
}
V7_PRIVATE void Arr_length(struct v7_val *this_obj, struct v7_val *result) {
  struct v7_prop *p;
  v7_init_num(result, 0.0);
  for (p = this_obj->v.array; p != NULL; p = p->next) {
    result->v.num += 1.0;
  }
}

V7_PRIVATE enum v7_err Arr_push(struct v7_c_func_arg *cfa) {
  int i;
  for (i = 0; i < cfa->num_args; i++) {
    v7_append(cfa->v7, cfa->this_obj, cfa->args[i]);
  }
  return V7_OK;
}

V7_PRIVATE int cmp_prop(const void *pa, const void *pb) {
  const struct v7_prop *p1 = * (struct v7_prop **) pa;
  const struct v7_prop *p2 = * (struct v7_prop **) pb;
  return cmp(p2->val, p1->val);
}

V7_PRIVATE enum v7_err Arr_sort(struct v7_c_func_arg *cfa) {
  int i = 0, length = 0;
  struct v7_val *v = cfa->this_obj;
  struct v7_prop *p, **arr;

  // TODO(lsm): do proper error checking
  for (p = v->v.array; p != NULL; p = p->next) {
    length++;
  }
  arr = (struct v7_prop **) malloc(length * sizeof(p));
  for (i = 0, p = v->v.array; p != NULL; p = p->next) {
    arr[i++] = p;
  }
  qsort(arr, length, sizeof(p), cmp_prop);
  v->v.array = NULL;
  for (i = 0; i < length; i++) {
    arr[i]->next = v->v.array;
    v->v.array = arr[i];
  }
  free(arr);
  return V7_OK;
}

V7_PRIVATE void init_array(void) {
  init_standard_constructor(V7_CLASS_ARRAY, Array_ctor);

  SET_PROP_FUNC(s_prototypes[V7_CLASS_ARRAY], "length", Arr_length);
  SET_METHOD(s_prototypes[V7_CLASS_ARRAY], "push", Arr_push);
  SET_METHOD(s_prototypes[V7_CLASS_ARRAY], "sort", Arr_sort);

  SET_RO_PROP_V(s_global, "Array", s_constructors[V7_CLASS_ARRAY]);
}

V7_PRIVATE enum v7_err Boolean_ctor(struct v7_c_func_arg *cfa) {
  struct v7_val *obj = cfa->called_as_constructor ? cfa->this_obj : cfa->result;
  v7_set_class(obj, V7_CLASS_BOOLEAN);
  return V7_OK;
}

V7_PRIVATE void init_boolean(void) {
  init_standard_constructor(V7_CLASS_BOOLEAN, Boolean_ctor);
}

V7_PRIVATE enum v7_err Date_ctor(struct v7_c_func_arg *cfa) {
  struct v7_val *obj = cfa->called_as_constructor ? cfa->this_obj : cfa->result;
  v7_set_class(obj, V7_CLASS_DATE);
  return V7_OK;
}

V7_PRIVATE void init_date(void) {
  init_standard_constructor(V7_CLASS_DATE, Date_ctor);
  SET_RO_PROP_V(s_global, "Date", s_constructors[V7_CLASS_DATE]);
}

V7_PRIVATE enum v7_err Error_ctor(struct v7_c_func_arg *cfa) {
  struct v7_val *obj = cfa->called_as_constructor ? cfa->this_obj : cfa->result;
  v7_set_class(obj, V7_CLASS_ERROR);
  return V7_OK;
}

V7_PRIVATE void init_error(void) {
  init_standard_constructor(V7_CLASS_ERROR, Error_ctor);
  SET_RO_PROP_V(s_global, "Error", s_constructors[V7_CLASS_ERROR]);
}

V7_PRIVATE enum v7_err Function_ctor(struct v7_c_func_arg *cfa) {
  struct v7_val *obj = cfa->called_as_constructor ? cfa->this_obj : cfa->result;
  v7_set_class(obj, V7_CLASS_FUNCTION);
  return V7_OK;
}

V7_PRIVATE void init_function(void) {
  init_standard_constructor(V7_CLASS_FUNCTION, Function_ctor);
  SET_RO_PROP_V(s_global, "Function", s_constructors[V7_CLASS_FUNCTION]);
}

V7_PRIVATE enum v7_err Math_random(struct v7_c_func_arg *cfa) {
  srand((unsigned long) cfa->result);   // TODO: make better randomness
  v7_init_num(cfa->result, (double) rand() / RAND_MAX);
  return V7_OK;
}

V7_PRIVATE enum v7_err Math_sin(struct v7_c_func_arg *cfa) {
  v7_init_num(cfa->result, cfa->num_args == 1 ? sin(cfa->args[0]->v.num) : 0.0);
  return V7_OK;
}

V7_PRIVATE enum v7_err Math_sqrt(struct v7_c_func_arg *cfa) {
  v7_init_num(cfa->result, cfa->num_args == 1 ? sqrt(cfa->args[0]->v.num) : 0.0);
  return V7_OK;
}

V7_PRIVATE enum v7_err Math_tan(struct v7_c_func_arg *cfa) {
  v7_init_num(cfa->result, cfa->num_args == 1 ? tan(cfa->args[0]->v.num) : 0.0);
  return V7_OK;
}

V7_PRIVATE enum v7_err Math_pow(struct v7_c_func_arg *cfa) {
  v7_init_num(cfa->result, cfa->num_args == 2 ?
              pow(cfa->args[0]->v.num, cfa->args[1]->v.num) : 0.0);
  return V7_OK;
}

V7_PRIVATE enum v7_err Math_floor(struct v7_c_func_arg *cfa) {
  v7_init_num(cfa->result, cfa->num_args == 1 ?
              floor(cfa->args[0]->v.num) : 0.0);
  return V7_OK;
}

V7_PRIVATE enum v7_err Math_ceil(struct v7_c_func_arg *cfa) {
  v7_init_num(cfa->result, cfa->num_args == 1 ?
              ceil(cfa->args[0]->v.num) : 0.0);
  return V7_OK;
}

V7_PRIVATE void init_math(void) {
  SET_METHOD(s_math, "random", Math_random);
  SET_METHOD(s_math, "pow", Math_pow);
  SET_METHOD(s_math, "sin", Math_sin);
  SET_METHOD(s_math, "tan", Math_tan);
  SET_METHOD(s_math, "sqrt", Math_sqrt);
  SET_METHOD(s_math, "floor", Math_floor);
  SET_METHOD(s_math, "ceil", Math_ceil);

  SET_RO_PROP(s_math, "E", V7_TYPE_NUM, num, M_E);
  SET_RO_PROP(s_math, "PI", V7_TYPE_NUM, num, M_PI);
  SET_RO_PROP(s_math, "LN2", V7_TYPE_NUM, num, M_LN2);
  SET_RO_PROP(s_math, "LN10", V7_TYPE_NUM, num, M_LN10);
  SET_RO_PROP(s_math, "LOG2E", V7_TYPE_NUM, num, M_LOG2E);
  SET_RO_PROP(s_math, "LOG10E", V7_TYPE_NUM, num, M_LOG10E);
  SET_RO_PROP(s_math, "SQRT1_2", V7_TYPE_NUM, num, M_SQRT1_2);
  SET_RO_PROP(s_math, "SQRT2", V7_TYPE_NUM, num, M_SQRT2);

  v7_set_class(&s_math, V7_CLASS_OBJECT);
  s_math.ref_count = 1;

  SET_RO_PROP_V(s_global, "Math", s_math);
}

V7_PRIVATE enum v7_err Number_ctor(struct v7_c_func_arg *cfa) {
  struct v7_val *arg = cfa->args[0];

  v7_init_num(cfa->result, cfa->num_args > 0 ? arg->v.num : 0.0);

  if (cfa->num_args > 0 && !is_num(arg) && !is_bool(arg)) {
    if (is_string(arg)) {
      v7_init_num(cfa->result, strtod(arg->v.str.buf, NULL));
    } else {
      v7_init_num(cfa->result, NAN);
    }
  }

  if (cfa->called_as_constructor) {
    cfa->this_obj->proto = &s_prototypes[V7_CLASS_NUMBER];
    cfa->this_obj->ctor = &s_constructors[V7_CLASS_NUMBER];
    cfa->this_obj->v.num = cfa->result->v.num;
  }
  return V7_OK;
}

V7_PRIVATE enum v7_err Num_toFixed(struct v7_c_func_arg *cfa) {
  int len, digits = cfa->num_args > 0 ? (int) cfa->args[0]->v.num : 0;
  char fmt[10], buf[100];

  snprintf(fmt, sizeof(fmt), "%%.%dlf", digits);
  len = snprintf(buf, sizeof(buf), fmt, cfa->this_obj->v.num);
  v7_init_str(cfa->result, buf, len, 1);
  return V7_OK;
}

V7_PRIVATE void init_number(void) {
  init_standard_constructor(V7_CLASS_NUMBER, Number_ctor);
  SET_RO_PROP(s_constructors[V7_CLASS_NUMBER], "MAX_VALUE",
              V7_TYPE_NUM, num, LONG_MAX);
  SET_RO_PROP(s_constructors[V7_CLASS_NUMBER], "MIN_VALUE",
              V7_TYPE_NUM, num, LONG_MIN);
  SET_RO_PROP(s_constructors[V7_CLASS_NUMBER], "NaN",
              V7_TYPE_NUM, num, NAN);
  SET_METHOD(s_prototypes[V7_CLASS_NUMBER], "toFixed", Num_toFixed);
  SET_RO_PROP_V(s_global, "Number", s_constructors[V7_CLASS_NUMBER]);
}

V7_PRIVATE enum v7_err Object_ctor(struct v7_c_func_arg *cfa) {
  struct v7_val *obj = cfa->called_as_constructor ? cfa->this_obj : cfa->result;
  v7_set_class(obj, V7_CLASS_OBJECT);
  return V7_OK;
}

V7_PRIVATE enum v7_err Obj_toString(struct v7_c_func_arg *cfa) {
  char buf[4000];
  v7_to_string(cfa->this_obj, buf, sizeof(buf));
  v7_init_str(cfa->result, buf, strlen(buf), 1);
  return V7_OK;
}

V7_PRIVATE enum v7_err Obj_keys(struct v7_c_func_arg *cfa) {
  struct v7_prop *p;
  v7_set_class(cfa->result, V7_CLASS_ARRAY);
  for (p = cfa->this_obj->props; p != NULL; p = p->next) {
    v7_append(cfa->v7, cfa->result, p->key);
  }
  return V7_OK;
}

V7_PRIVATE void init_object(void) {
  init_standard_constructor(V7_CLASS_OBJECT, Object_ctor);
  SET_METHOD(s_prototypes[V7_CLASS_OBJECT], "toString", Obj_toString);
  SET_METHOD(s_prototypes[V7_CLASS_OBJECT], "keys", Obj_keys);
  SET_RO_PROP_V(s_global, "Object", s_constructors[V7_CLASS_OBJECT]);
}

#define MAX_BRANCHES 100
#define MAX_BRACKETS 100
#define ARRAY_SIZE(ar) (int) (sizeof(ar) / sizeof((ar)[0]))
#define FAIL_IF(condition, error_code) if (condition) return (error_code)

#ifdef SLRE_DEBUG
#define DBG(x) printf x
#else
#define DBG(x)
#endif

struct bracket_pair {
  const char *ptr;  /* Points to the first char after '(' in regex  */
  int len;          /* Length of the text between '(' and ')'       */
  int branches;     /* Index in the branches array for this pair    */
  int num_branches; /* Number of '|' in this bracket pair           */
};

struct branch {
  int bracket_index;    /* index for 'struct bracket_pair brackets' */
                        /* array defined below                      */
  const char *schlong;  /* points to the '|' character in the regex */
};

struct regex_info {
  /*
   * Describes all bracket pairs in the regular expression.
   * First entry is always present, and grabs the whole regex.
   */
  struct bracket_pair brackets[MAX_BRACKETS];
  int num_brackets;

  /*
   * Describes alternations ('|' operators) in the regular expression.
   * Each branch falls into a specific branch pair.
   */
  struct branch branches[MAX_BRANCHES];
  int num_branches;

  /* Array of captures provided by the user */
  struct slre_cap *caps;
  int num_caps;

  /* E.g. SLRE_IGNORE_CASE. See enum below */
  int flags;
};

V7_PRIVATE int is_metacharacter(const unsigned char *s) {
  static const char *metacharacters = "^$().[]*+?|\\Ssd";
  return strchr(metacharacters, *s) != NULL;
}

V7_PRIVATE int op_len(const char *re) {
  return re[0] == '\\' && re[1] == 'x' ? 4 : re[0] == '\\' ? 2 : 1;
}

V7_PRIVATE int set_len(const char *re, int re_len) {
  int len = 0;

  while (len < re_len && re[len] != ']') {
    len += op_len(re + len);
  }

  return len <= re_len ? len + 1 : -1;
}

V7_PRIVATE int get_op_len(const char *re, int re_len) {
  return re[0] == '[' ? set_len(re + 1, re_len - 1) + 1 : op_len(re);
}

V7_PRIVATE int is_quantifier(const char *re) {
  return re[0] == '*' || re[0] == '+' || re[0] == '?';
}

V7_PRIVATE int toi(int x) {
  return isdigit(x) ? x - '0' : x - 'W';
}

V7_PRIVATE int hextoi(const unsigned char *s) {
  return (toi(tolower(s[0])) << 4) | toi(tolower(s[1]));
}

V7_PRIVATE int match_op(const unsigned char *re, const unsigned char *s,
                    struct regex_info *info) {
  int result = 0;
  switch (*re) {
    case '\\':
      /* Metacharacters */
      switch (re[1]) {
        case 'S':
          FAIL_IF(isspace(*s), SLRE_NO_MATCH);
          result++;
          break;

        case 's':
          FAIL_IF(!isspace(*s), SLRE_NO_MATCH);
          result++;
          break;

        case 'd':
          FAIL_IF(!isdigit(*s), SLRE_NO_MATCH);
          result++;
          break;

        case 'x':
          /* Match byte, \xHH where HH is hexadecimal byte representaion */
          FAIL_IF(hextoi(re + 2) != *s, SLRE_NO_MATCH);
          result++;
          break;

        default:
          /* Valid metacharacter check is done in bar() */
          FAIL_IF(re[1] != s[0], SLRE_NO_MATCH);
          result++;
          break;
      }
      break;

    case '|': FAIL_IF(1, SLRE_INTERNAL_ERROR); break;
    case '$': FAIL_IF(1, SLRE_NO_MATCH); break;
    case '.': result++; break;

    default:
      if (info->flags & SLRE_IGNORE_CASE) {
        FAIL_IF(tolower(*re) != tolower(*s), SLRE_NO_MATCH);
      } else {
        FAIL_IF(*re != *s, SLRE_NO_MATCH);
      }
      result++;
      break;
  }

  return result;
}

V7_PRIVATE int match_set(const char *re, int re_len, const char *s,
                     struct regex_info *info) {
  int len = 0, result = -1, invert = re[0] == '^';

  if (invert) re++, re_len--;

  while (len <= re_len && re[len] != ']' && result <= 0) {
    /* Support character range */
    if (re[len] != '-' && re[len + 1] == '-' && re[len + 2] != ']' &&
        re[len + 2] != '\0') {
      result = info->flags &&  SLRE_IGNORE_CASE ?
        *s >= re[len] && *s <= re[len + 2] :
        tolower(*s) >= tolower(re[len]) && tolower(*s) <= tolower(re[len + 2]);
      len += 3;
    } else {
      result = match_op((unsigned char *) re + len, (unsigned char *) s, info);
      len += op_len(re + len);
    }
  }
  return (!invert && result > 0) || (invert && result <= 0) ? 1 : -1;
}

V7_PRIVATE int doh(const char *s, int s_len, struct regex_info *info, int bi);

V7_PRIVATE int bar(const char *re, int re_len, const char *s, int s_len,
               struct regex_info *info, int bi) {
  /* i is offset in re, j is offset in s, bi is brackets index */
  int i, j, n, step;

  for (i = j = 0; i < re_len && j <= s_len; i += step) {

    /* Handle quantifiers. Get the length of the chunk. */
    step = re[i] == '(' ? info->brackets[bi + 1].len + 2 :
      get_op_len(re + i, re_len - i);

    DBG(("%s [%.*s] [%.*s] re_len=%d step=%d i=%d j=%d\n", __func__,
         re_len - i, re + i, s_len - j, s + j, re_len, step, i, j));

    FAIL_IF(is_quantifier(&re[i]), SLRE_UNEXPECTED_QUANTIFIER);
    FAIL_IF(step <= 0, SLRE_INVALID_CHARACTER_SET);

    if (i + step < re_len && is_quantifier(re + i + step)) {
      DBG(("QUANTIFIER: [%.*s]%c [%.*s]\n", step, re + i,
           re[i + step], s_len - j, s + j));
      if (re[i + step] == '?') {
        int result = bar(re + i, step, s + j, s_len - j, info, bi);
        j += result > 0 ? result : 0;
        i++;
      } else if (re[i + step] == '+' || re[i + step] == '*') {
        int j2 = j, nj = j, n1, n2 = -1, ni, non_greedy = 0;

        /* Points to the regexp code after the quantifier */
        ni = i + step + 1;
        if (ni < re_len && re[ni] == '?') {
          non_greedy = 1;
          ni++;
        }

        do {
          if ((n1 = bar(re + i, step, s + j2, s_len - j2, info, bi)) > 0) {
            j2 += n1;
          }
          if (re[i + step] == '+' && n1 < 0) break;

          if (ni >= re_len) {
            /* After quantifier, there is nothing */
            nj = j2;
          } else if ((n2 = bar(re + ni, re_len - ni, s + j2,
                               s_len - j2, info, bi)) >= 0) {
            /* Regex after quantifier matched */
            nj = j2 + n2;
          }
          if (nj > j && non_greedy) break;
        } while (n1 > 0);

        if (n1 < 0 && re[i + step] == '*' &&
            (n2 = bar(re + ni, re_len - ni, s + j, s_len - j, info, bi)) > 0) {
          nj = j + n2;
        }

        DBG(("STAR/PLUS END: %d %d %d %d %d\n", j, nj, re_len - ni, n1, n2));
        FAIL_IF(re[i + step] == '+' && nj == j, SLRE_NO_MATCH);

        /* If while loop body above was not executed for the * quantifier,  */
        /* make sure the rest of the regex matches                          */
        FAIL_IF(nj == j && ni < re_len && n2 < 0, SLRE_NO_MATCH);

        /* Returning here cause we've matched the rest of RE already */
        return nj;
      }
      continue;
    }

    if (re[i] == '[') {
      n = match_set(re + i + 1, re_len - (i + 2), s + j, info);
      DBG(("SET %.*s [%.*s] -> %d\n", step, re + i, s_len - j, s + j, n));
      FAIL_IF(n <= 0, SLRE_NO_MATCH);
      j += n;
    } else if (re[i] == '(') {
      n = SLRE_NO_MATCH;
      bi++;
      FAIL_IF(bi >= info->num_brackets, SLRE_INTERNAL_ERROR);
      DBG(("CAPTURING [%.*s] [%.*s] [%s]\n",
           step, re + i, s_len - j, s + j, re + i + step));

      if (re_len - (i + step) <= 0) {
        /* Nothing follows brackets */
        n = doh(s + j, s_len - j, info, bi);
      } else {
        int j2;
        for (j2 = 0; j2 <= s_len - j; j2++) {
          if ((n = doh(s + j, s_len - (j + j2), info, bi)) >= 0 &&
              bar(re + i + step, re_len - (i + step),
                  s + j + n, s_len - (j + n), info, bi) >= 0) break;
        }
      }

      DBG(("CAPTURED [%.*s] [%.*s]:%d\n", step, re + i, s_len - j, s + j, n));
      FAIL_IF(n < 0, n);
      if (info->caps != NULL) {
        info->caps[bi - 1].ptr = s + j;
        info->caps[bi - 1].len = n;
      }
      j += n;
    } else if (re[i] == '^') {
      FAIL_IF(j != 0, SLRE_NO_MATCH);
    } else if (re[i] == '$') {
      FAIL_IF(j != s_len, SLRE_NO_MATCH);
    } else {
      FAIL_IF(j >= s_len, SLRE_NO_MATCH);
      n = match_op((unsigned char *) (re + i), (unsigned char *) (s + j), info);
      FAIL_IF(n <= 0, n);
      j += n;
    }
  }

  return j;
}

/* Process branch points */
V7_PRIVATE int doh(const char *s, int s_len, struct regex_info *info, int bi) {
  const struct bracket_pair *b = &info->brackets[bi];
  int i = 0, len, result;
  const char *p;

  do {
    p = i == 0 ? b->ptr : info->branches[b->branches + i - 1].schlong + 1;
    len = b->num_branches == 0 ? b->len :
      i == b->num_branches ? b->ptr + b->len - p :
      info->branches[b->branches + i].schlong - p;
    DBG(("%s %d %d [%.*s] [%.*s]\n", __func__, bi, i, len, p, s_len, s));
    result = bar(p, len, s, s_len, info, bi);
    DBG(("%s <- %d\n", __func__, result));
  } while (result <= 0 && i++ < b->num_branches);  /* At least 1 iteration */

  return result;
}

V7_PRIVATE int baz(const char *s, int s_len, struct regex_info *info) {
  int i, result = -1, is_anchored = info->brackets[0].ptr[0] == '^';

  for (i = 0; i <= s_len; i++) {
    result = doh(s + i, s_len - i, info, 0);
    if (result >= 0) {
      result += i;
      break;
    }
    if (is_anchored) break;
  }

  return result;
}

V7_PRIVATE void setup_branch_points(struct regex_info *info) {
  int i, j;
  struct branch tmp;

  /* First, sort branches. Must be stable, no qsort. Use bubble algo. */
  for (i = 0; i < info->num_branches; i++) {
    for (j = i + 1; j < info->num_branches; j++) {
      if (info->branches[i].bracket_index > info->branches[j].bracket_index) {
        tmp = info->branches[i];
        info->branches[i] = info->branches[j];
        info->branches[j] = tmp;
      }
    }
  }

  /*
   * For each bracket, set their branch points. This way, for every bracket
   * (i.e. every chunk of regex) we know all branch points before matching.
   */
  for (i = j = 0; i < info->num_brackets; i++) {
    info->brackets[i].num_branches = 0;
    info->brackets[i].branches = j;
    while (j < info->num_branches && info->branches[j].bracket_index == i) {
      info->brackets[i].num_branches++;
      j++;
    }
  }
}

V7_PRIVATE int foo(const char *re, int re_len, const char *s, int s_len,
               struct regex_info *info) {
  int i, step, depth = 0;

  /* First bracket captures everything */
  info->brackets[0].ptr = re;
  info->brackets[0].len = re_len;
  info->num_brackets = 1;

  /* Make a single pass over regex string, memorize brackets and branches */
  for (i = 0; i < re_len; i += step) {
    step = get_op_len(re + i, re_len - i);

    if (re[i] == '|') {
      FAIL_IF(info->num_branches >= ARRAY_SIZE(info->branches),
              SLRE_TOO_MANY_BRANCHES);
      info->branches[info->num_branches].bracket_index =
        info->brackets[info->num_brackets - 1].len == -1 ?
        info->num_brackets - 1 : depth;
      info->branches[info->num_branches].schlong = &re[i];
      info->num_branches++;
    } else if (re[i] == '\\') {
      FAIL_IF(i >= re_len - 1, SLRE_INVALID_METACHARACTER);
      if (re[i + 1] == 'x') {
        /* Hex digit specification must follow */
        FAIL_IF(re[i + 1] == 'x' && i >= re_len - 3,
                SLRE_INVALID_METACHARACTER);
        FAIL_IF(re[i + 1] ==  'x' && !(isxdigit(re[i + 2]) &&
                isxdigit(re[i + 3])), SLRE_INVALID_METACHARACTER);
      } else {
        FAIL_IF(!is_metacharacter((unsigned char *) re + i + 1),
                SLRE_INVALID_METACHARACTER);
      }
    } else if (re[i] == '(') {
      FAIL_IF(info->num_brackets >= ARRAY_SIZE(info->brackets),
              SLRE_TOO_MANY_BRACKETS);
      depth++;  /* Order is important here. Depth increments first. */
      info->brackets[info->num_brackets].ptr = re + i + 1;
      info->brackets[info->num_brackets].len = -1;
      info->num_brackets++;
      FAIL_IF(info->num_caps > 0 && info->num_brackets - 1 > info->num_caps,
              SLRE_CAPS_ARRAY_TOO_SMALL);
    } else if (re[i] == ')') {
      int ind = info->brackets[info->num_brackets - 1].len == -1 ?
        info->num_brackets - 1 : depth;
      info->brackets[ind].len = &re[i] - info->brackets[ind].ptr;
      DBG(("SETTING BRACKET %d [%.*s]\n",
           ind, info->brackets[ind].len, info->brackets[ind].ptr));
      depth--;
      FAIL_IF(depth < 0, SLRE_UNBALANCED_BRACKETS);
      FAIL_IF(i > 0 && re[i - 1] == '(', SLRE_NO_MATCH);
    }
  }

  FAIL_IF(depth != 0, SLRE_UNBALANCED_BRACKETS);
  setup_branch_points(info);

  return baz(s, s_len, info);
}

V7_PRIVATE int slre_match(const char *regexp, const char *s, int s_len,
               struct slre_cap *caps, int num_caps, int flags) {
  struct regex_info info;

  /* Initialize info structure */
  info.flags = flags;
  info.num_brackets = info.num_branches = 0;
  info.num_caps = num_caps;
  info.caps = caps;

  DBG(("========================> [%s] [%.*s]\n", regexp, s_len, s));
  return foo(regexp, strlen(regexp), s, s_len, &info);
}


V7_PRIVATE enum v7_err Regex_ctor(struct v7_c_func_arg *cfa) {
  struct v7_val *obj = cfa->called_as_constructor ? cfa->this_obj : cfa->result;
  struct v7_val *str = cfa->args[0];

  if(cfa->num_args > 0){
    if(!is_string(str)){
      TRY(toString(cfa->v7, str));
      str = v7_top_val(cfa->v7);
    }
    // TODO: copy str --> regex
    
    if(cfa->num_args > 1){
      struct v7_val *flags = cfa->args[1];
      if(!is_string(flags)){
        TRY(toString(cfa->v7, flags));
        flags = v7_top_val(cfa->v7);
      }
      uint32_t ind = flags->v.str.len;
      while(ind){
        switch(flags->v.str.buf[--ind]){
          case 'g': obj->regexp_fl_g=1;  break;
          case 'i': obj->regexp_fl_i=1;  break;
          case 'm': obj->regexp_fl_m=1;  break;
        }
      }
    }
  }
  
  v7_set_class(obj, V7_CLASS_REGEXP);
  return V7_OK;
}

V7_PRIVATE void Regex_global(struct v7_val *this_obj, struct v7_val *result) {
  v7_init_bool(result, this_obj->regexp_fl_g);
}

V7_PRIVATE void Regex_ignoreCase(struct v7_val *this_obj, struct v7_val *result) {
  v7_init_bool(result, this_obj->regexp_fl_i);
}

V7_PRIVATE void Regex_multiline(struct v7_val *this_obj, struct v7_val *result) {
  v7_init_bool(result, this_obj->regexp_fl_m);
}

V7_PRIVATE void init_regex(void) {
  init_standard_constructor(V7_CLASS_REGEXP, Regex_ctor);
  SET_RO_PROP_V(s_global, "RegExp", s_constructors[V7_CLASS_REGEXP]);
  SET_PROP_FUNC(s_prototypes[V7_CLASS_REGEXP], "global", Regex_global);
  SET_PROP_FUNC(s_prototypes[V7_CLASS_REGEXP], "ignoreCase", Regex_ignoreCase);
  SET_PROP_FUNC(s_prototypes[V7_CLASS_REGEXP], "multiline", Regex_multiline);
}

V7_PRIVATE enum v7_err String_ctor(struct v7_c_func_arg *cfa) {
  struct v7_val *obj = cfa->called_as_constructor ? cfa->this_obj : cfa->result;
  struct v7_val *arg = cfa->args[0];

  // If argument is not a string, do type conversion
  if (cfa->num_args == 1 && !is_string(arg)) {
    TRY(toString(cfa->v7, arg));
    arg = v7_top_val(cfa->v7);
  }

  if (cfa->num_args == 1 && arg->type == V7_TYPE_STR) {
    v7_init_str(obj, arg->v.str.buf, arg->v.str.len, 1);
  } else {
    v7_init_str(obj, NULL, 0, 0);
  }

  if (cfa->called_as_constructor) {
    cfa->this_obj->type = V7_TYPE_OBJ;
    cfa->this_obj->proto = &s_prototypes[V7_CLASS_STRING];
    cfa->this_obj->ctor = &s_constructors[V7_CLASS_STRING];
  }
  return V7_OK;
}

V7_PRIVATE void Str_length(struct v7_val *this_obj, struct v7_val *result) {
  v7_init_num(result, this_obj->v.str.len);
}

V7_PRIVATE enum v7_err Str_charCodeAt(struct v7_c_func_arg *cfa) {
  double idx = cfa->num_args > 0 && cfa->args[0]->type == V7_TYPE_NUM ?
  cfa->args[0]->v.num : NAN;
  const struct v7_string *str = &cfa->this_obj->v.str;

  v7_init_num(cfa->result, NAN);
  if (!isnan(idx) && cfa->this_obj->type == V7_TYPE_STR && fabs(idx) < str->len) {
    cfa->result->v.num = ((unsigned char *) str->buf)[(int) idx];
  }
  return V7_OK;
}

V7_PRIVATE enum v7_err Str_charAt(struct v7_c_func_arg *cfa) {
  double idx = cfa->num_args > 0 && cfa->args[0]->type == V7_TYPE_NUM ?
  cfa->args[0]->v.num : NAN;
  const struct v7_string *str = &cfa->this_obj->v.str;

  if (!isnan(idx) && cfa->this_obj->type == V7_TYPE_STR &&
      fabs(idx) < str->len) {
    v7_init_str(cfa->result, &str->buf[(int) idx], 1, 1);
  }
  return V7_OK;
}

V7_PRIVATE enum v7_err Str_match(struct v7_c_func_arg *cfa) {
  struct slre_cap caps[100];
  const struct v7_string *s = &cfa->this_obj->v.str;
  int i, n;

  cfa->result->type = V7_TYPE_NULL;
  memset(caps, 0, sizeof(caps));

  if (cfa->num_args == 1 &&
      v7_is_class(cfa->args[0], V7_CLASS_REGEXP) &&
      (n = slre_match(cfa->args[0]->v.regex, s->buf, s->len,
                      caps, ARRAY_SIZE(caps) - 1, 0)) > 0) {
    v7_set_class(cfa->result, V7_CLASS_ARRAY);
    v7_append(cfa->v7, cfa->result,
              v7_mkv(cfa->v7, V7_TYPE_STR, s->buf, (long) n, 1));
    for (i = 0; i < (int) ARRAY_SIZE(caps); i++) {
      if (caps[i].len == 0) break;
      v7_append(cfa->v7, cfa->result,
                v7_mkv(cfa->v7, V7_TYPE_STR, caps[i].ptr, (long) caps[i].len, 1));
    }
  }
  return V7_OK;
}

// Implementation of memmem()
V7_PRIVATE const char *memstr(const char *a, size_t al, const char *b, size_t bl) {
  const char *end;
  if (al == 0 || bl == 0 || al < bl) return NULL;
  for (end = a + (al - bl); a < end; a++) if (!memcmp(a, b, bl)) return a;
  return NULL;
}

V7_PRIVATE enum v7_err Str_split(struct v7_c_func_arg *cfa) {
  const struct v7_string *s = &cfa->this_obj->v.str;
  const char *p1, *p2, *e = s->buf + s->len;
  int limit = cfa->num_args == 2 && cfa->args[1]->type == V7_TYPE_NUM ?
  cfa->args[1]->v.num : -1;
  int num_elems = 0;

  v7_set_class(cfa->result, V7_CLASS_ARRAY);
  if (cfa->num_args == 0) {
    v7_append(cfa->v7, cfa->result,
              v7_mkv(cfa->v7, V7_TYPE_STR, s->buf, s->len, 1));
  } else if (cfa->args[0]->type == V7_TYPE_STR) {
    const struct v7_string *sep = &cfa->args[0]->v.str;
    if (sep->len == 0) {
      // Separator is empty. Split string by characters.
      for (p1 = s->buf; p1 < e; p1++) {
        if (limit >= 0 && limit <= num_elems) break;
        v7_append(cfa->v7, cfa->result, v7_mkv(cfa->v7, V7_TYPE_STR, p1, 1, 1));
        num_elems++;
      }
    } else {
      p1 = s->buf;
      while ((p2 = memstr(p1, e - p1, sep->buf, sep->len)) != NULL) {
        if (limit >= 0 && limit <= num_elems) break;
        v7_append(cfa->v7, cfa->result,
                  v7_mkv(cfa->v7, V7_TYPE_STR, p1, p2 - p1, 1));
        p1 = p2 + sep->len;
        num_elems++;
      }
      if (limit < 0 || limit > num_elems) {
        v7_append(cfa->v7, cfa->result,
                  v7_mkv(cfa->v7, V7_TYPE_STR, p1, e - p1, 1));
      }
    }
  } else if (instanceof(cfa->args[0], &s_constructors[V7_CLASS_REGEXP])) {
    char regex[200];
    struct slre_cap caps[20];
    int n = 0;

    snprintf(regex, sizeof(regex), "(%s)", cfa->args[0]->v.regex);
    p1 = s->buf;
    while ((n = slre_match(regex, p1, e - p1, caps, ARRAY_SIZE(caps), 0)) > 0) {
      if (limit >= 0 && limit <= num_elems) break;
      v7_append(cfa->v7, cfa->result,
                v7_mkv(cfa->v7, V7_TYPE_STR, p1, caps[0].ptr - p1, 1));
      p1 += n;
      num_elems++;
    }
    if (limit < 0 || limit > num_elems) {
      v7_append(cfa->v7, cfa->result,
                v7_mkv(cfa->v7, V7_TYPE_STR, p1, e - p1, 1));
    }
  }
  return V7_OK;
}

V7_PRIVATE enum v7_err Str_indexOf(struct v7_c_func_arg *cfa) {
  v7_init_num(cfa->result, -1.0);
  if (cfa->this_obj->type == V7_TYPE_STR &&
      cfa->num_args > 0 &&
      cfa->args[0]->type == V7_TYPE_STR) {
    int i = cfa->num_args > 1 && cfa->args[1]->type == V7_TYPE_NUM ?
    (int) cfa->args[1]->v.num : 0;
    const struct v7_string *a = &cfa->this_obj->v.str,
    *b = &cfa->args[0]->v.str;

    // Scan the string, advancing one byte at a time
    for (; i >= 0 && a->len >= b->len && i <= (int) (a->len - b->len); i++) {
      if (memcmp(a->buf + i, b->buf, b->len) == 0) {
        cfa->result->v.num = i;
        break;
      }
    }
  }
  return V7_OK;
}

V7_PRIVATE enum v7_err Str_substr(struct v7_c_func_arg *cfa) {
  long start = 0;

  v7_init_str(cfa->result, NULL, 0, 0);
  if (cfa->num_args > 0 && cfa->args[0]->type == V7_TYPE_NUM) {
    start = (long) cfa->args[0]->v.num;
  }
  if (start < 0) {
    start += (long) cfa->this_obj->v.str.len;
  }
  if (start >= 0 && start < (long) cfa->this_obj->v.str.len) {
    long n = cfa->this_obj->v.str.len - start;
    if (cfa->num_args > 1 && cfa->args[1]->type == V7_TYPE_NUM) {
      n = cfa->args[1]->v.num;
    }
    if (n > 0 && n <= ((long) cfa->this_obj->v.str.len - start)) {
      v7_init_str(cfa->result, cfa->this_obj->v.str.buf + start, n, 1);
    }
  }
  return V7_OK;
}

V7_PRIVATE void init_string(void) {
  init_standard_constructor(V7_CLASS_STRING, String_ctor);
  SET_PROP_FUNC(s_prototypes[V7_CLASS_STRING], "length", Str_length);
  SET_METHOD(s_prototypes[V7_CLASS_STRING], "charCodeAt", Str_charCodeAt);
  SET_METHOD(s_prototypes[V7_CLASS_STRING], "charAt", Str_charAt);
  SET_METHOD(s_prototypes[V7_CLASS_STRING], "indexOf", Str_indexOf);
  SET_METHOD(s_prototypes[V7_CLASS_STRING], "substr", Str_substr);
  SET_METHOD(s_prototypes[V7_CLASS_STRING], "match", Str_match);
  SET_METHOD(s_prototypes[V7_CLASS_STRING], "split", Str_split);

  SET_RO_PROP_V(s_global, "String", s_constructors[V7_CLASS_STRING]);
}

V7_PRIVATE enum v7_err Json_stringify(struct v7_c_func_arg *cfa) {
  v7_init_str(cfa->result, NULL, 0, 0);
  // TODO(lsm): implement JSON.stringify
  return V7_OK;
}

V7_PRIVATE void init_json(void) {
  SET_METHOD(s_json, "stringify", Json_stringify);

  v7_set_class(&s_json, V7_CLASS_OBJECT);
  s_json.ref_count = 1;

  SET_RO_PROP_V(s_global, "JSON", s_json);
}

V7_PRIVATE enum v7_err Std_print(struct v7_c_func_arg *cfa) {
  char buf[4000];
  int i;
  for (i = 0; i < cfa->num_args; i++) {
    printf("%s", v7_to_string(cfa->args[i], buf, sizeof(buf)));
  }
  putchar('\n');

  return V7_OK;
}

V7_PRIVATE enum v7_err Std_load(struct v7_c_func_arg *cfa) {
  int i;

  v7_init_bool(cfa->result, 1);
  for (i = 0; i < cfa->num_args; i++) {
    TRACE_OBJ(cfa->args[i]);
    if (cfa->args[i]->type != V7_TYPE_STR ||
        v7_exec_file(cfa->v7, cfa->args[i]->v.str.buf) != V7_OK) {
      cfa->result->v.num = 0.0;
      break;
    }
  }
  return V7_OK;
}

V7_PRIVATE enum v7_err Std_exit(struct v7_c_func_arg *cfa) {
  int exit_code = cfa->num_args > 0 ? (int) cfa->args[0]->v.num : EXIT_SUCCESS;
  exit(exit_code);
  return V7_OK;
}

V7_PRIVATE void base64_encode(const unsigned char *src, int src_len, char *dst) {
  V7_PRIVATE const char *b64 =
  "ABCDEFGHIJKLMNOPQRSTUVWXYZabcdefghijklmnopqrstuvwxyz0123456789+/";
  int i, j, a, b, c;

  for (i = j = 0; i < src_len; i += 3) {
    a = src[i];
    b = i + 1 >= src_len ? 0 : src[i + 1];
    c = i + 2 >= src_len ? 0 : src[i + 2];

    dst[j++] = b64[a >> 2];
    dst[j++] = b64[((a & 3) << 4) | (b >> 4)];
    if (i + 1 < src_len) {
      dst[j++] = b64[(b & 15) << 2 | (c >> 6)];
    }
    if (i + 2 < src_len) {
      dst[j++] = b64[c & 63];
    }
  }
  while (j % 4 != 0) {
    dst[j++] = '=';
  }
  dst[j++] = '\0';
}

// Convert one byte of encoded base64 input stream to 6-bit chunk
V7_PRIVATE unsigned char from_b64(unsigned char ch) {
  // Inverse lookup map
  V7_PRIVATE const unsigned char tab[128] = {
    255, 255, 255, 255, 255, 255, 255, 255, //  0
    255, 255, 255, 255, 255, 255, 255, 255, //  8
    255, 255, 255, 255, 255, 255, 255, 255, //  16
    255, 255, 255, 255, 255, 255, 255, 255, //  24
    255, 255, 255, 255, 255, 255, 255, 255, //  32
    255, 255, 255,  62, 255, 255, 255,  63, //  40
     52,  53,  54,  55,  56,  57,  58,  59, //  48
     60,  61, 255, 255, 255, 200, 255, 255, //  56   '=' is 200, on index 61
    255,   0,   1,   2,   3,   4,   5,   6, //  64
      7,   8,   9,  10,  11,  12,  13,  14, //  72
     15,  16,  17,  18,  19,  20,  21,  22, //  80
     23,  24,  25, 255, 255, 255, 255, 255, //  88
    255,  26,  27,  28,  29,  30,  31,  32, //  96
     33,  34,  35,  36,  37,  38,  39,  40, //  104
     41,  42,  43,  44,  45,  46,  47,  48, //  112
     49,  50,  51, 255, 255, 255, 255, 255, //  120
  };
  return tab[ch & 127];
}

V7_PRIVATE void base64_decode(const unsigned char *s, int len, char *dst) {
  unsigned char a, b, c, d;
  while (len >= 4 &&
         (a = from_b64(s[0])) != 255 &&
         (b = from_b64(s[1])) != 255 &&
         (c = from_b64(s[2])) != 255 &&
         (d = from_b64(s[3])) != 255) {
    if (a == 200 || b == 200) break;  // '=' can't be there
    *dst++ = a << 2 | b >> 4;
    if (c == 200) break;
    *dst++ = b << 4 | c >> 2;
    if (d == 200) break;
    *dst++ = c << 6 | d;
    s += 4;
    len -=4;
  }
  *dst = 0;
}

V7_PRIVATE enum v7_err Std_base64_decode(struct v7_c_func_arg *cfa) {
  struct v7_val *v = cfa->args[0];

  v7_init_str(cfa->result, NULL, 0, 0);
  if (cfa->num_args == 1 && v->type == V7_TYPE_STR && v->v.str.len > 0) {
    cfa->result->v.str.len = v->v.str.len * 3 / 4 + 1;
    cfa->result->v.str.buf = (char *) malloc(cfa->result->v.str.len + 1);
    base64_decode((const unsigned char *) v->v.str.buf, v->v.str.len,
                  cfa->result->v.str.buf);
  }
  return V7_OK;
}

V7_PRIVATE enum v7_err Std_base64_encode(struct v7_c_func_arg *cfa) {
  struct v7_val *v = cfa->args[0];

  v7_init_str(cfa->result, NULL, 0, 0);
  if (cfa->num_args == 1 && v->type == V7_TYPE_STR && v->v.str.len > 0) {
    cfa->result->v.str.len = v->v.str.len * 3 / 2 + 1;
    cfa->result->v.str.buf = (char *) malloc(cfa->result->v.str.len + 1);
    base64_encode((const unsigned char *) v->v.str.buf, v->v.str.len,
                  cfa->result->v.str.buf);
  }
  return V7_OK;
}

V7_PRIVATE enum v7_err Std_eval(struct v7_c_func_arg *cfa) {
  struct v7_val *v = cfa->args[0];
  if (cfa->num_args == 1 && v->type == V7_TYPE_STR && v->v.str.len > 0) {
    return do_exec(cfa->v7, v->v.str.buf, cfa->v7->sp);
  }
  return V7_OK;
}

V7_PRIVATE enum v7_err Std_read(struct v7_c_func_arg *cfa) {
  struct v7_val *v;
  char buf[2048];
  size_t n;

  cfa->result->type = V7_TYPE_NULL;
  if ((v = v7_lookup(cfa->this_obj, "fp")) != NULL &&
      (n = fread(buf, 1, sizeof(buf), (FILE *) (unsigned long) v->v.num)) > 0) {
    v7_init_str(cfa->result, buf, n, 1);
  }
  return V7_OK;
}

V7_PRIVATE enum v7_err Std_write(struct v7_c_func_arg *cfa) {
  struct v7_val *v = cfa->args[0];
  size_t n, i;

  v7_init_num(cfa->result, 0);
  if ((v = v7_lookup(cfa->this_obj, "fp")) != NULL) {
    for (i = 0; (int) i < cfa->num_args; i++) {
      if (is_string(cfa->args[i]) &&
          (n = fwrite(cfa->args[i]->v.str.buf, 1, cfa->args[i]->v.str.len,
                      (FILE *) (unsigned long) v->v.num)) > 0) {
        cfa->result->v.num += n;
      }
    }
  }
  return V7_OK;
}

V7_PRIVATE enum v7_err Std_close(struct v7_c_func_arg *cfa) {
  struct v7_val *v;
  v7_init_bool(cfa->result, 0);
  if ((v = v7_lookup(cfa->this_obj, "fp")) != NULL &&
      fclose((FILE *) (unsigned long) v->v.num) == 0) {
    v7_init_bool(cfa->result, 1);
  }
  return V7_OK;
}

V7_PRIVATE enum v7_err Std_open(struct v7_c_func_arg *cfa) {
  struct v7_val *v1 = cfa->args[0], *v2 = cfa->args[1];
  FILE *fp;

  cfa->result->type = V7_TYPE_NULL;
  if (cfa->num_args == 2 && is_string(v1) && is_string(v2) &&
      (fp = fopen(v1->v.str.buf, v2->v.str.buf)) != NULL) {
    v7_set_class(cfa->result, V7_CLASS_OBJECT);
    cfa->result->proto = &s_file;
    v7_setv(cfa->v7, cfa->result, V7_TYPE_STR, V7_TYPE_NUM,
            "fp", 2, 0, (double) (unsigned long) fp);  // after v7_set_class !
  }
  return V7_OK;
}

V7_PRIVATE void init_stdlib(void) {
  init_object();
  init_number();
  init_array();
  init_string();
  init_regex();
  init_function();
  init_date();
  init_error();
  init_boolean();
  init_math();
  init_json();
#ifndef V7_DISABLE_CRYPTO
  init_crypto();
#endif

  SET_METHOD(s_global, "print", Std_print);
  SET_METHOD(s_global, "exit", Std_exit);
  SET_METHOD(s_global, "load", Std_load);
  SET_METHOD(s_global, "base64_encode", Std_base64_encode);
  SET_METHOD(s_global, "base64_decode", Std_base64_decode);
  SET_METHOD(s_global, "eval", Std_eval);
  SET_METHOD(s_global, "open", Std_open);

  SET_METHOD(s_file, "read", Std_read);
  SET_METHOD(s_file, "write", Std_write);
  SET_METHOD(s_file, "close", Std_close);

  v7_set_class(&s_file, V7_CLASS_OBJECT);
  s_file.ref_count = 1;

  v7_set_class(&s_global, V7_CLASS_OBJECT);
  s_global.ref_count = 1;
}

enum {
  OP_INVALID,

  // Relational ops
  OP_GREATER_THEN,    //  >
  OP_LESS_THEN,       //  <
  OP_GREATER_EQUAL,   //  >=
  OP_LESS_EQUAL,      //  <=

  // Equality ops
  OP_EQUAL,           //  ==
  OP_NOT_EQUAL,       //  !=
  OP_EQUAL_EQUAL,     //  ===
  OP_NOT_EQUAL_EQUAL, //  !==

  // Assignment ops
  OP_ASSIGN,          //  =
  OP_PLUS_ASSIGN,     //  +=
  OP_MINUS_ASSIGN,    //  -=
  OP_MUL_ASSIGN,      //  *=
  OP_DIV_ASSIGN,      //  /=
  OP_REM_ASSIGN,      //  %=
  OP_AND_ASSIGN,      //  &=
  OP_XOR_ASSIGN,      //  ^=
  OP_OR_ASSIGN,       //  |=
  OP_RSHIFT_ASSIGN,   //  >>=
  OP_LSHIFT_ASSIGN,   //  <<=
  OP_RRSHIFT_ASSIGN,  //  >>>=

  NUM_OPS
};

static const int s_op_lengths[NUM_OPS] = {
  -1,
  1, 1, 2, 2,
  2, 2, 3, 3,
  1, 2, 2, 2, 2, 2, 2, 2, 2, 3, 3, 4
};

static enum v7_err arith(struct v7 *v7, struct v7_val *a, struct v7_val *b,
                         struct v7_val *res, int op) {
  char *str;

  if (a->type == V7_TYPE_STR && op == '+') {
    if (b->type != V7_TYPE_STR) {
      // Do type conversion, result pushed on stack
      TRY(toString(v7, b));
      b = v7_top_val(v7);
    }
    str = (char *) malloc(a->v.str.len + b->v.str.len + 1);
    CHECK(str != NULL, V7_OUT_OF_MEMORY);
    v7_init_str(res, str, a->v.str.len + b->v.str.len, 0);
    memcpy(str, a->v.str.buf, a->v.str.len);
    memcpy(str + a->v.str.len, b->v.str.buf, b->v.str.len);
    str[res->v.str.len] = '\0';
    return V7_OK;
  } else if (a->type == V7_TYPE_NUM && b->type == V7_TYPE_NUM) {
    v7_init_num(res, res->v.num);
    switch (op) {
      case '+': res->v.num = a->v.num + b->v.num; break;
      case '-': res->v.num = a->v.num - b->v.num; break;
      case '*': res->v.num = a->v.num * b->v.num; break;
      case '/': res->v.num = a->v.num / b->v.num; break;
      case '%': res->v.num = (unsigned long) a->v.num %
        (unsigned long) b->v.num; break;
      case '^': res->v.num = (unsigned long) a->v.num ^
        (unsigned long) b->v.num; break;
    }
    return V7_OK;
  } else {
    return V7_TYPE_ERROR;
  }
}

static enum v7_err do_arithmetic_op(struct v7 *v7, int op, int sp1, int sp2) {
  struct v7_val *v1 = v7->stack[sp1 - 1], *v2 = v7->stack[sp2 - 1];
  int sp;

  assert(EXECUTING(v7->flags));
  CHECK(v7->sp >= 2, V7_STACK_UNDERFLOW);
  TRY(v7_make_and_push(v7, V7_TYPE_UNDEF));
  sp = v7->sp;
  TRY(arith(v7, v1, v2, v7_top_val(v7), op));

  // arith() might push another value on stack if type conversion was made.
  // if that happens, re-push the result again
  if (v7->sp > sp) {
    TRY(v7_push(v7, v7->stack[sp - 1]));
  }

  return V7_OK;
}

static int is_alpha(int ch) {
  return (ch >= 'a' && ch <= 'z') || (ch >= 'A' && ch <= 'Z');
}

static int is_digit(int ch) {
  return ch >= '0' && ch <= '9';
}

static int is_alnum(int ch) {
  return is_digit(ch) || is_alpha(ch);
}

static int is_space(int ch) {
  return ch == ' ' || ch == '\t' || ch == '\r' || ch == '\n';
}

V7_PRIVATE void skip_whitespaces_and_comments(struct v7 *v7) {
  const char *s = v7->pstate.pc, *p = NULL;
  while (s != p && *s != '\0' && (is_space(*s) || *s == '/')) {
    p = s;
    while (*s != '\0' && is_space(*s)) {
      if (*s == '\n') v7->pstate.line_no++;
      s++;
    }
    if (s[0] == '/' && s[1] == '/') {
      s += 2;
      while (s[0] != '\0' && s[0] != '\n') s++;
    }
    if (s[0] == '/' && s[1] == '*') {
      s += 2;
      while (s[0] != '\0' && !(s[-1] == '/' && s[-2] == '*')) {
        if (s[0] == '\n') v7->pstate.line_no++;
        s++;
      }
    }
  }
  v7->pstate.pc = s;
}

static enum v7_err match(struct v7 *v7, int ch) {
  CHECK(*v7->pstate.pc++ == ch, V7_SYNTAX_ERROR);
  skip_whitespaces_and_comments(v7);
  return V7_OK;
}

static int test_and_skip_char(struct v7 *v7, int ch) {
  if (*v7->pstate.pc == ch) {
    v7->pstate.pc++;
    skip_whitespaces_and_comments(v7);
    return 1;
  }
  return 0;
}

static int test_token(struct v7 *v7, const char *kw, unsigned long kwlen) {
  return kwlen == v7->tok_len && memcmp(v7->tok, kw, kwlen) == 0;
}

static enum v7_err parse_num(struct v7 *v7) {
  double value = 0;
  char *end;

  value = strtod(v7->pstate.pc, &end);
  // Handle case like 123.toString()
  if (end != NULL && (v7->pstate.pc < &end[-1]) && end[-1] == '.') end--;
  CHECK(value != 0 || end > v7->pstate.pc, V7_SYNTAX_ERROR);
  v7->pstate.pc = end;
  v7->tok_len = (unsigned long) (v7->pstate.pc - v7->tok);
  skip_whitespaces_and_comments(v7);

  if (EXECUTING(v7->flags)) {
    TRY(v7_make_and_push(v7, V7_TYPE_NUM));
    v7_top(v7)[-1]->v.num = value;
  }

  return V7_OK;
}

static int is_valid_start_of_identifier(int ch) {
  return ch == '$' || ch == '_' || is_alpha(ch);
}

static int is_valid_identifier_char(int ch) {
  return ch == '$' || ch == '_' || is_alnum(ch);
}

static enum v7_err parse_identifier(struct v7 *v7) {
  CHECK(is_valid_start_of_identifier(v7->pstate.pc[0]), V7_SYNTAX_ERROR);
  v7->tok = v7->pstate.pc;
  v7->pstate.pc++;
  while (is_valid_identifier_char(v7->pstate.pc[0])) v7->pstate.pc++;
  v7->tok_len = (unsigned long) (v7->pstate.pc - v7->tok);
  skip_whitespaces_and_comments(v7);
  return V7_OK;
}

static int lookahead(struct v7 *v7, const char *str, int str_len) {
  int equal = 0;
  if (memcmp(v7->pstate.pc, str, str_len) == 0 &&
      !is_valid_identifier_char(v7->pstate.pc[str_len])) {
    equal++;
    v7->pstate.pc += str_len;
    skip_whitespaces_and_comments(v7);
  }
  return equal;
}

static enum v7_err parse_compound_statement(struct v7 *v7, int *has_return) {
  if (*v7->pstate.pc == '{') {
    int old_sp = v7->sp;
    TRY(match(v7, '{'));
    while (*v7->pstate.pc != '}') {
      TRY(inc_stack(v7, old_sp - v7->sp));
      TRY(parse_statement(v7, has_return));
      if (*has_return && EXECUTING(v7->flags)) return V7_OK;
    }
    TRY(match(v7, '}'));
  } else {
    TRY(parse_statement(v7, has_return));
  }
  return V7_OK;
}

static enum v7_err parse_function_definition(struct v7 *v7, struct v7_val **v,
                                             int num_params) { // <#fdef#>
  int i = 0, old_flags = v7->flags, old_sp = v7->sp, has_ret = 0;
  unsigned long func_name_len = 0;
  const char *src = v7->pstate.pc, *func_name = NULL;
  struct v7_val *ctx = NULL, *f = NULL;

  if (*v7->pstate.pc != '(') {
    // function name is given, e.g. function foo() {}
    CHECK(v == NULL, V7_SYNTAX_ERROR);
    TRY(parse_identifier(v7));
    func_name = v7->tok;
    func_name_len = v7->tok_len;
    src = v7->pstate.pc;
  }

  // 1. SCANNING: do nothing, just pass through the function code
  // 2. EXECUTING && v == 0: don't execute but create a closure
  // 3. EXECUTING && v != 0: execute the closure

  if (EXECUTING(v7->flags) && v == NULL) {
    TRY(v7_make_and_push(v7, V7_TYPE_OBJ));
    f = v7_top_val(v7);
    v7_set_class(f, V7_CLASS_FUNCTION);
    f->flags |= V7_JS_FUNC;

    f->v.func.source_code = (char *) v7->pstate.pc;
    f->v.func.line_no = v7->pstate.line_no;

    f->v.func.var_obj = v7->ctx;
    inc_ref_count(v7->ctx);

    v7->flags |= V7_NO_EXEC;
  } else if (EXECUTING(v7->flags) && v != NULL) {
    f = v[0];
    assert(v7_is_class(f, V7_CLASS_FUNCTION));

    f->next = v7->cf;
    v7->cf = f;

    ctx = make_value(v7, V7_TYPE_OBJ);
    v7_set_class(ctx, V7_CLASS_OBJECT);
    inc_ref_count(ctx);

    ctx->next = v7->ctx;
    v7->ctx = ctx;
  }

  // Add function arguments to the variable object
  TRY(match(v7, '('));
  while (*v7->pstate.pc != ')') {
    TRY(parse_identifier(v7));
    if (EXECUTING(v7->flags)) {
      struct v7_val *val = i < num_params ? v[i + 1] : make_value(v7, V7_TYPE_UNDEF);
      TRY(v7_setv(v7, ctx, V7_TYPE_STR, V7_TYPE_OBJ,
                  v7->tok, v7->tok_len, 1, val));
    }
    i++;
    if (!test_and_skip_char(v7, ',')) break;
  }
  TRY(match(v7, ')'));

  // Execute (or pass) function body
  TRY(parse_compound_statement(v7, &has_ret));

  // Add function to the namespace for notation "function x(y,z) { ... } "
  if (EXECUTING(old_flags) && v == NULL && func_name != NULL) {
    TRY(v7_setv(v7, v7->ctx, V7_TYPE_STR, V7_TYPE_OBJ,
                func_name, func_name_len, 1, f));
  }

  if (EXECUTING(v7->flags)) {
    // Cleanup execution context
    v7->ctx = ctx->next;
    ctx->next = NULL;
    //assert(f->v.func.var_obj == NULL);
    //f->v.func.var_obj = ctx;
    v7_freeval(v7, ctx);

    v7->cf = f->next;
    f->next = NULL;

    // If function didn't have return statement, return UNDEF
    if (!has_ret) {
      TRY(inc_stack(v7, old_sp - v7->sp));
      TRY(v7_make_and_push(v7, V7_TYPE_UNDEF));
    }
  }

  v7->flags = old_flags;

  return V7_OK;
}

enum v7_err v7_call(struct v7 *v7, struct v7_val *this_obj, int num_args,
                    int called_as_ctor) {
  struct v7_val **top = v7_top(v7), **v = top - (num_args + 1), *f, *res;

  if (!EXECUTING(v7->flags)) return V7_OK;
  f = v[0];
  CHECK(v7->sp > num_args, V7_INTERNAL_ERROR);
  CHECK(f != NULL, V7_TYPE_ERROR);
  CHECK(v7_is_class(f, V7_CLASS_FUNCTION), V7_CALLED_NON_FUNCTION);

  // Push return value on stack
  v7_make_and_push(v7, V7_TYPE_UNDEF);
  res = v7_top(v7)[-1];


  // Stack looks as follows:
  //  v   --->  <called_function>     v[0]
  //            <argument_0>        ---+
  //            <argument_1>           |
  //            <argument_2>           |  <-- num_args
  //            ...                    |
  //            <argument_N>        ---+
  // top  --->  <return_value>
  if (f->flags & V7_JS_FUNC) {
    struct v7_pstate old_pstate = v7->pstate;

    // Move control flow to the function body
    v7->pstate.pc = f->v.func.source_code;
    v7->pstate.line_no = f->v.func.line_no;

    // Execute function body
    TRY(parse_function_definition(v7, v, num_args));

    // Return control flow back
    v7->pstate = old_pstate;
    CHECK(v7_top(v7) >= top, V7_INTERNAL_ERROR);
  } else {
    struct v7_c_func_arg arg = {
      v7, this_obj, res, v + 1, num_args, called_as_ctor
    };
    TRY(f->v.c_func(&arg));
  }
  return V7_OK;
}

static enum v7_err parse_function_call(struct v7 *v7, struct v7_val *this_obj,
                                       int called_as_ctor) {
  struct v7_val **v = v7_top(v7) - 1;
  int num_args = 0;

  //TRACE_OBJ(v[0]);
  CHECK(!EXECUTING(v7->flags) || v7_is_class(v[0], V7_CLASS_FUNCTION),
        V7_CALLED_NON_FUNCTION);

  // Push arguments on stack
  TRY(match(v7, '('));
  while (*v7->pstate.pc != ')') {
    TRY(parse_expression(v7));
    test_and_skip_char(v7, ',');
    num_args++;
  }
  TRY(match(v7, ')'));

  TRY(v7_call(v7, this_obj, num_args, called_as_ctor));

  return V7_OK;
}

static enum v7_err parse_string_literal(struct v7 *v7) {
  char buf[MAX_STRING_LITERAL_LENGTH];
  const char *begin = v7->pstate.pc++;
  struct v7_val *v;
  size_t i = 0;

  TRY(v7_make_and_push(v7, V7_TYPE_STR));
  v = v7_top(v7)[-1];

  // Scan string literal into the buffer, handle escape sequences
  while (*v7->pstate.pc != *begin && *v7->pstate.pc != '\0') {
    switch (*v7->pstate.pc) {
      case '\\':
        v7->pstate.pc++;
        switch (*v7->pstate.pc) {
          // TODO: add escapes for quotes, \XXX, \xXX, \uXXXX
          case 'b': buf[i++] = '\b'; break;
          case 'f': buf[i++] = '\f'; break;
          case 'n': buf[i++] = '\n'; break;
          case 'r': buf[i++] = '\r'; break;
          case 't': buf[i++] = '\t'; break;
          case 'v': buf[i++] = '\v'; break;
          case '\\': buf[i++] = '\\'; break;
          default: if (*v7->pstate.pc == *begin) buf[i++] = *begin; break;
        }
        break;
      default:
        buf[i++] = *v7->pstate.pc;
        break;
    }
    if (i >= sizeof(buf) - 1) i = sizeof(buf) - 1;
    v7->pstate.pc++;
  }
  v7_init_str(v, buf, !EXECUTING(v7->flags) ? 0 : i, 1);
  TRY(match(v7, *begin));
  skip_whitespaces_and_comments(v7);

  return V7_OK;
}

enum v7_err v7_append(struct v7 *v7, struct v7_val *arr, struct v7_val *val) {
  struct v7_prop **head, *prop;
  CHECK(v7_is_class(arr, V7_CLASS_ARRAY), V7_INTERNAL_ERROR);
  // Append to the end of the list, to make indexing work
  for (head = &arr->v.array; *head != NULL; head = &head[0]->next);
  prop = mkprop(v7);
  CHECK(prop != NULL, V7_OUT_OF_MEMORY);
  prop->next = *head;
  *head = prop;
  prop->key = NULL;
  prop->val = val;
  inc_ref_count(val);
  return V7_OK;
}

static enum v7_err parse_array_literal(struct v7 *v7) {
  // Push empty array on stack
  if (EXECUTING(v7->flags)) {
    TRY(v7_make_and_push(v7, V7_TYPE_OBJ));
    v7_set_class(v7_top(v7)[-1], V7_CLASS_ARRAY);
  }
  TRY(match(v7, '['));

  // Scan array literal, append elements one by one
  while (*v7->pstate.pc != ']') {
    // Push new element on stack
    TRY(parse_expression(v7));
    if (EXECUTING(v7->flags)) {
      TRY(v7_append(v7, v7_top(v7)[-2], v7_top(v7)[-1]));
      TRY(inc_stack(v7, -1));
    }
    test_and_skip_char(v7, ',');
  }

  TRY(match(v7, ']'));
  return V7_OK;
}

static enum v7_err parse_object_literal(struct v7 *v7) {
  // Push empty object on stack
  TRY(v7_make_and_push(v7, V7_TYPE_OBJ));
  TRY(match(v7, '{'));

  // Assign key/values to the object, until closing "}" is found
  while (*v7->pstate.pc != '}') {
    // Push key on stack
    if (*v7->pstate.pc == '\'' || *v7->pstate.pc == '"') {
      TRY(parse_string_literal(v7));
    } else {
      struct v7_val *v;
      TRY(parse_identifier(v7));
      v = v7_mkv(v7, V7_TYPE_STR, v7->tok, v7->tok_len, 1);
      CHECK(v != NULL, V7_OUT_OF_MEMORY);
      TRY(v7_push(v7, v));
    }

    // Push value on stack
    TRY(match(v7, ':'));
    TRY(parse_expression(v7));

    // Stack should now have object, key, value. Assign, and remove key/value
    if (EXECUTING(v7->flags)) {
      struct v7_val **v = v7_top(v7) - 3;
      CHECK(v[0]->type == V7_TYPE_OBJ, V7_INTERNAL_ERROR);
      TRY(v7_set(v7, v[0], v[1], v[2]));
      TRY(inc_stack(v7, -2));
    }
    test_and_skip_char(v7, ',');
  }
  TRY(match(v7, '}'));
  return V7_OK;
}

enum v7_err v7_del(struct v7 *v7, struct v7_val *obj, struct v7_val *key) {
  struct v7_prop **p;
  CHECK(obj->type == V7_TYPE_OBJ, V7_TYPE_ERROR);
  for (p = &obj->props; *p != NULL; p = &p[0]->next) {
    if (cmp(key, p[0]->key) == 0) {
      struct v7_prop *next = p[0]->next;
      free_prop(v7, p[0]);
      p[0] = next;
      break;
    }
  }
  return V7_OK;
}

static enum v7_err parse_delete(struct v7 *v7) {
  struct v7_val key;
  TRY(parse_expression(v7));
  key = str_to_val(v7->tok, v7->tok_len);  // Must go after parse_expression
  TRY(v7_del(v7, v7->cur_obj, &key));
  return V7_OK;
}

static enum v7_err parse_regex(struct v7 *v7) {
  char regex[MAX_STRING_LITERAL_LENGTH];
  size_t i;

  CHECK(*v7->pstate.pc == '/', V7_SYNTAX_ERROR);
  for (i = 0, v7->pstate.pc++; i < sizeof(regex) - 1 && *v7->pstate.pc != '/' &&
    *v7->pstate.pc != '\0'; i++, v7->pstate.pc++) {
    if (*v7->pstate.pc == '\\' && v7->pstate.pc[1] == '/') v7->pstate.pc++;
    regex[i] = *v7->pstate.pc;
  }
  regex[i] = '\0';
  CHECK(*v7->pstate.pc++ == '/', V7_SYNTAX_ERROR);
  uint8_t fl_g=0, fl_i=0, fl_m=0, rep;
  do{
    switch(*v7->pstate.pc){
      case 'g': fl_g=1; rep=1; break;
      case 'i': fl_i=1; rep=1; break;
      case 'm': fl_m=1; rep=1; break;
      default :         rep=0; break;
    }
    v7->pstate.pc += rep;
  }while(rep);
  skip_whitespaces_and_comments(v7);
  if (EXECUTING(v7->flags)) {
    TRY(v7_make_and_push(v7, V7_TYPE_OBJ));
    struct v7_val *top = v7_top(v7)[-1];
    v7_set_class(top, V7_CLASS_REGEXP);
    top->v.regex = v7_strdup(regex, strlen(regex));
    top->regexp_fl_g = fl_g;
    top->regexp_fl_i = fl_i;
    top->regexp_fl_m = fl_m;
  }

  return V7_OK;
}

static enum v7_err parse_variable(struct v7 *v7) {
  struct v7_val key = str_to_val(v7->tok, v7->tok_len), *v = NULL;
  if (EXECUTING(v7->flags)) {
    v = find(v7, &key);
    if (v == NULL) {
      TRY(v7_make_and_push(v7, V7_TYPE_UNDEF));
    } else {
      TRY(v7_push(v7, v));
    }
  }
  return V7_OK;
}

static enum v7_err parse_precedence_0(struct v7 *v7) {
  if (*v7->pstate.pc == '(') {
    TRY(match(v7, '('));
    TRY(parse_expression(v7));
    TRY(match(v7, ')'));
  } else if (*v7->pstate.pc == '\'' || *v7->pstate.pc == '"') {
    TRY(parse_string_literal(v7));
  } else if (*v7->pstate.pc == '{') {
    TRY(parse_object_literal(v7));
  } else if (*v7->pstate.pc == '[') {
    TRY(parse_array_literal(v7));
  } else if (*v7->pstate.pc == '/') {
    TRY(parse_regex(v7));
  } else if (is_valid_start_of_identifier(v7->pstate.pc[0])) {
    TRY(parse_identifier(v7));
    if (test_token(v7, "this", 4)) {
      TRY(v7_push(v7, v7->this_obj));
    } else if (test_token(v7, "null", 4)) {
      TRY(v7_make_and_push(v7, V7_TYPE_NULL));
    } else if (test_token(v7, "undefined", 9)) {
      TRY(v7_make_and_push(v7, V7_TYPE_UNDEF));
    } else if (test_token(v7, "true", 4)) {
      TRY(v7_make_and_push(v7, V7_TYPE_BOOL));
      v7_top(v7)[-1]->v.num = 1;
    } else if (test_token(v7, "false", 5)) {
      TRY(v7_make_and_push(v7, V7_TYPE_BOOL));
      v7_top(v7)[-1]->v.num = 0;
    } else if (test_token(v7, "function", 8)) {
      TRY(parse_function_definition(v7, NULL, 0));
    } else if (test_token(v7, "delete", 6)) {
      TRY(parse_delete(v7));
    } else if (test_token(v7, "NaN", 3)) {
      TRY(v7_make_and_push(v7, V7_TYPE_NUM));
      v7_top(v7)[-1]->v.num = NAN;
    } else if (test_token(v7, "Infinity", 8)) {
      TRY(v7_make_and_push(v7, V7_TYPE_NUM));
      v7_top(v7)[-1]->v.num = INFINITY;
    } else {
      TRY(parse_variable(v7));
    }
  } else {
    TRY(parse_num(v7));
  }

  return V7_OK;
}


static enum v7_err parse_prop_accessor(struct v7 *v7, int op) {
  struct v7_val *v = NULL, *ns = NULL;

  if (EXECUTING(v7->flags)) {
    ns = v7_top(v7)[-1];
    v7_make_and_push(v7, V7_TYPE_UNDEF);
    v = v7_top(v7)[-1];
    v7->cur_obj = v7->this_obj = ns;
  }
  CHECK(!EXECUTING(v7->flags) || ns != NULL, V7_SYNTAX_ERROR);

  if (op == '.') {
    TRY(parse_identifier(v7));
    if (EXECUTING(v7->flags)) {
      struct v7_val key = str_to_val(v7->tok, v7->tok_len);
      ns = get2(ns, &key);
      if (ns != NULL && (ns->flags & V7_PROP_FUNC)) {
        ns->v.prop_func(v7->cur_obj, v);
        ns = v;
      }
    }
  } else {
    TRY(parse_expression(v7));
    TRY(match(v7, ']'));
    if (EXECUTING(v7->flags)) {
      ns = get2(ns, v7_top(v7)[-1]);
      if (ns != NULL && (ns->flags & V7_PROP_FUNC)) {
        ns->v.prop_func(v7->cur_obj, v);
        ns = v;
      }
      TRY(inc_stack(v7, -1));
    }
  }

  if (EXECUTING(v7->flags)) {
    TRY(v7_push(v7, ns == NULL ? v : ns));
  }

  return V7_OK;
}

static enum v7_err parse_precedence_1(struct v7 *v7, int has_new) {
  struct v7_val *old_this = v7->this_obj;

  TRY(parse_precedence_0(v7));
  while (*v7->pstate.pc == '.' || *v7->pstate.pc == '[') {
    int op = v7->pstate.pc[0];
    TRY(match(v7, op));
    TRY(parse_prop_accessor(v7, op));

    while (*v7->pstate.pc == '(') {
      TRY(parse_function_call(v7, v7->cur_obj, has_new));
    }
  }
  v7->this_obj = old_this;

  return V7_OK;
}

static enum v7_err parse_precedence_2(struct v7 *v7) {
  int has_new = 0;
  struct v7_val *old_this_obj = v7->this_obj, *cur_this = v7->this_obj;

  if (lookahead(v7, "new", 3)) {
    has_new++;
    if (EXECUTING(v7->flags)) {
      v7_make_and_push(v7, V7_TYPE_OBJ);
      cur_this = v7->this_obj = v7_top(v7)[-1];
      v7_set_class(cur_this, V7_CLASS_OBJECT);
    }
  }
  TRY(parse_precedence_1(v7, has_new));
  while (*v7->pstate.pc == '(') {
    // Use cur_this, not v7->this_obj: v7->this_obj could have been changed
    TRY(parse_function_call(v7, cur_this, has_new));
  }

  if (has_new && EXECUTING(v7->flags)) {
    TRY(v7_push(v7, cur_this));
  }

  v7->this_obj = old_this_obj;

  return V7_OK;
}

static enum v7_err parse_precedence_3(struct v7 *v7) {
  TRY(parse_precedence_2(v7));
  if ((v7->pstate.pc[0] == '+' && v7->pstate.pc[1] == '+') ||
      (v7->pstate.pc[0] == '-' && v7->pstate.pc[1] == '-')) {
    int increment = (v7->pstate.pc[0] == '+') ? 1 : -1;
    v7->pstate.pc += 2;
    skip_whitespaces_and_comments(v7);
    if (EXECUTING(v7->flags)) {
      struct v7_val *v = v7_top(v7)[-1];
      CHECK(v->type == V7_TYPE_NUM, V7_TYPE_ERROR);
      v->v.num += increment;
    }
  }
  return V7_OK;
}

static enum v7_err parse_precedence4(struct v7 *v7) {
  int has_neg = 0, has_typeof = 0;

  if (v7->pstate.pc[0] == '!') {
    TRY(match(v7, v7->pstate.pc[0]));
    has_neg++;
  }
  has_typeof = lookahead(v7, "typeof", 6);

  TRY(parse_precedence_3(v7));
  if (has_neg && EXECUTING(v7->flags)) {
    int is_true = v7_is_true(v7_top(v7)[-1]);
    TRY(v7_make_and_push(v7, V7_TYPE_BOOL));
    v7_top(v7)[-1]->v.num = is_true ? 0.0 : 1.0;
  }
  if (has_typeof && EXECUTING(v7->flags)) {
    const struct v7_val *v = v7_top(v7)[-1];
    static const char *names[] = {
      "undefined", "object", "boolean", "string", "number", "object"
    };
    const char *s = names[v->type];
    if (v7_is_class(v, V7_CLASS_FUNCTION)) s = "function";
    TRY(v7_push(v7, v7_mkv(v7, V7_TYPE_STR, s, strlen(s), 0)));
  }

  return V7_OK;
}

static enum v7_err parse_term(struct v7 *v7) {
  TRY(parse_precedence4(v7));
  while ((*v7->pstate.pc == '*' || *v7->pstate.pc == '/' || *v7->pstate.pc == '%') &&
         v7->pstate.pc[1] != '=') {
    int sp1 = v7->sp, ch = *v7->pstate.pc;
    TRY(match(v7, ch));
    TRY(parse_precedence4(v7));
    if (EXECUTING(v7->flags)) {
      TRY(do_arithmetic_op(v7, ch, sp1, v7->sp));
    }
  }
  return V7_OK;
}

static int is_relational_op(const char *s) {
  switch (s[0]) {
    case '>': return s[1] == '=' ? OP_GREATER_EQUAL : OP_GREATER_THEN;
    case '<': return s[1] == '=' ? OP_LESS_EQUAL : OP_LESS_THEN;
    default: return OP_INVALID;
  }
}

static int is_equality_op(const char *s) {
  if (s[0] == '=' && s[1] == '=') {
    return s[2] == '=' ? OP_EQUAL_EQUAL : OP_EQUAL;
  } else if (s[0] == '!' && s[1] == '=') {
    return s[2] == '=' ? OP_NOT_EQUAL_EQUAL : OP_NOT_EQUAL;
  }
  return OP_INVALID;
}

static enum v7_err do_logical_op(struct v7 *v7, int op, int sp1, int sp2) {
  struct v7_val *v1 = v7->stack[sp1 - 1], *v2 = v7->stack[sp2 - 1];
  int res = 0;

  if (v1->type == V7_TYPE_NUM && v2->type == V7_TYPE_NUM) {
    switch (op) {
      case OP_GREATER_THEN:   res = v1->v.num >  v2->v.num; break;
      case OP_GREATER_EQUAL:  res = v1->v.num >= v2->v.num; break;
      case OP_LESS_THEN:      res = v1->v.num <  v2->v.num; break;
      case OP_LESS_EQUAL:     res = v1->v.num <= v2->v.num; break;
      case OP_EQUAL: // FALLTHROUGH
      case OP_EQUAL_EQUAL:    res = cmp(v1, v2) == 0; break;
      case OP_NOT_EQUAL: // FALLTHROUGH
      case OP_NOT_EQUAL_EQUAL:  res = cmp(v1, v2) != 0; break;
    }
  } else if (op == OP_EQUAL || op == OP_EQUAL_EQUAL) {
    res = cmp(v1, v2) == 0;
  } else if (op == OP_NOT_EQUAL || op == OP_NOT_EQUAL_EQUAL) {
    res = cmp(v1, v2) != 0;
  }
  TRY(v7_make_and_push(v7, V7_TYPE_BOOL));
  v7_top(v7)[-1]->v.num = res ? 1.0 : 0.0;
  return V7_OK;
}

static enum v7_err parse_assign(struct v7 *v7, struct v7_val *obj, int op) {
  const char *tok = v7->tok;
  unsigned long tok_len = v7->tok_len;

  v7->pstate.pc += s_op_lengths[op];
  skip_whitespaces_and_comments(v7);
  TRY(parse_expression(v7));

  // Stack layout at this point (assuming stack grows down):
  //
  //          | object's value (rvalue)    |    top[-2]
  //          +----------------------------+
  //          | expression value (lvalue)  |    top[-1]
  //          +----------------------------+
  // top -->  |       nothing yet          |

  //<#parse_assign#>
  if (EXECUTING(v7->flags)) {
    struct v7_val **top = v7_top(v7), *a = top[-2], *b = top[-1];

    switch (op) {
      case OP_ASSIGN:
        CHECK(v7->sp > 0, V7_INTERNAL_ERROR);
        TRY(v7_setv(v7, obj, V7_TYPE_STR, V7_TYPE_OBJ, tok, tok_len, 1, b));
        return V7_OK;
      case OP_PLUS_ASSIGN: TRY(arith(v7, a, b, a, '+')); break;
      case OP_MINUS_ASSIGN: TRY(arith(v7, a, b, a, '-')); break;
      case OP_MUL_ASSIGN: TRY(arith(v7, a, b, a, '*')); break;
      case OP_DIV_ASSIGN: TRY(arith(v7, a, b, a, '/')); break;
      case OP_REM_ASSIGN: TRY(arith(v7, a, b, a, '%')); break;
      case OP_XOR_ASSIGN: TRY(arith(v7, a, b, a, '^')); break;
      default: return V7_NOT_IMPLEMENTED;
    }
  }

  return V7_OK;
}

static enum v7_err parse_add_sub(struct v7 *v7) {
  TRY(parse_term(v7));
  while ((*v7->pstate.pc == '-' || *v7->pstate.pc == '+') && v7->pstate.pc[1] != '=') {
    int sp1 = v7->sp, ch = *v7->pstate.pc;
    TRY(match(v7, ch));
    TRY(parse_term(v7));
    if (EXECUTING(v7->flags)) {
      TRY(do_arithmetic_op(v7, ch, sp1, v7->sp));
    }
  }
  return V7_OK;
}

static enum v7_err parse_relational(struct v7 *v7) {
  int op;
  TRY(parse_add_sub(v7));
  while ((op = is_relational_op(v7->pstate.pc)) > OP_INVALID) {
    int sp1 = v7->sp;
    v7->pstate.pc += s_op_lengths[op];
    skip_whitespaces_and_comments(v7);
    TRY(parse_add_sub(v7));
    if (EXECUTING(v7->flags)) {
      TRY(do_logical_op(v7, op, sp1, v7->sp));
    }
  }
  if (lookahead(v7, "instanceof", 10)) {
    TRY(parse_identifier(v7));
    if (EXECUTING(v7->flags)) {
      struct v7_val key = str_to_val(v7->tok, v7->tok_len);
      TRY(v7_make_and_push(v7, V7_TYPE_BOOL));
      v7_top(v7)[-1]->v.num = instanceof(v7_top(v7)[-2], find(v7, &key));
    }
  }
  return V7_OK;
}

static enum v7_err parse_equality(struct v7 *v7) {
  int op;
  TRY(parse_relational(v7));
  if ((op = is_equality_op(v7->pstate.pc)) > OP_INVALID) {
    int sp1 = v7->sp;
    v7->pstate.pc += s_op_lengths[op];
    skip_whitespaces_and_comments(v7);
    TRY(parse_relational(v7));
    if (EXECUTING(v7->flags)) {
      TRY(do_logical_op(v7, op, sp1, v7->sp));
    }
  }
  return V7_OK;
}

static enum v7_err parse_bitwise_and(struct v7 *v7) {
  TRY(parse_equality(v7));
  if (*v7->pstate.pc == '&' && v7->pstate.pc[1] != '&' && v7->pstate.pc[1] != '=') {
    int sp1 = v7->sp;
    TRY(match(v7, '&'));
    TRY(parse_equality(v7));
    if (EXECUTING(v7->flags)) {
      struct v7_val *v1 = v7->stack[sp1 - 1], *v2 = v7_top(v7)[-1];
      unsigned long a = v1->v.num, b = v2->v.num;
      CHECK(v1->type == V7_TYPE_NUM && v1->type == V7_TYPE_NUM, V7_TYPE_ERROR);
      TRY(v7_make_and_push(v7, V7_TYPE_NUM));
      v7_top(v7)[-1]->v.num = a & b;
    }
  }
  return V7_OK;
}

static enum v7_err parse_bitwise_xor(struct v7 *v7) {
  TRY(parse_bitwise_and(v7));
  if (*v7->pstate.pc == '^' && v7->pstate.pc[1] != '=') {
    int sp1 = v7->sp;
    TRY(match(v7, '^'));
    TRY(parse_bitwise_and(v7));
    if (EXECUTING(v7->flags)) {
      struct v7_val *v1 = v7->stack[sp1 - 1], *v2 = v7_top(v7)[-1];
      unsigned long a = v1->v.num, b = v2->v.num;
      CHECK(v1->type == V7_TYPE_NUM && v2->type == V7_TYPE_NUM, V7_TYPE_ERROR);
      TRY(v7_make_and_push(v7, V7_TYPE_NUM));
      v7_top(v7)[-1]->v.num = a ^ b;
    }
  }
  return V7_OK;
}

static enum v7_err parse_bitwise_or(struct v7 *v7) {
  TRY(parse_bitwise_xor(v7));
  if (*v7->pstate.pc == '|' && v7->pstate.pc[1] != '=' && v7->pstate.pc[1] != '|') {
    int sp1 = v7->sp;
    TRY(match(v7, '|'));
    TRY(parse_bitwise_xor(v7));
    if (EXECUTING(v7->flags)) {
      struct v7_val *v1 = v7->stack[sp1 - 1], *v2 = v7_top(v7)[-1];
      unsigned long a = v1->v.num, b = v2->v.num;
      CHECK(v1->type == V7_TYPE_NUM && v2->type == V7_TYPE_NUM, V7_TYPE_ERROR);
      TRY(v7_make_and_push(v7, V7_TYPE_NUM));
      v7_top(v7)[-1]->v.num = a | b;
    }
  }
  return V7_OK;
}

static enum v7_err parse_logical_and(struct v7 *v7) {
  TRY(parse_bitwise_or(v7));
  while (*v7->pstate.pc == '&' && v7->pstate.pc[1] == '&') {
    int sp1 = v7->sp;
    match(v7, '&');
    match(v7, '&');
    TRY(parse_bitwise_or(v7));
    if (EXECUTING(v7->flags)) {
      struct v7_val *v1 = v7->stack[sp1 - 1], *v2 = v7_top(v7)[-1];
      int is_true = v7_is_true(v1) && v7_is_true(v2);
      TRY(v7_make_and_push(v7, V7_TYPE_BOOL));
      v7_top(v7)[-1]->v.num = is_true ? 1.0 : 0.0;
    }
  }
  return V7_OK;
}

static enum v7_err parse_logical_or(struct v7 *v7) {
  TRY(parse_logical_and(v7));
  if (*v7->pstate.pc == '|' && v7->pstate.pc[1] == '|') {
    int sp1 = v7->sp;
    match(v7, '|');
    match(v7, '|');
    TRY(parse_logical_and(v7));
    if (EXECUTING(v7->flags)) {
      struct v7_val *v1 = v7->stack[sp1 - 1], *v2 = v7_top(v7)[-1];
      int is_true = v7_is_true(v1) || v7_is_true(v2);
      TRY(v7_make_and_push(v7, V7_TYPE_BOOL));
      v7_top(v7)[-1]->v.num = is_true ? 1.0 : 0.0;
    }
  }
  return V7_OK;
}

static int is_assign_op(const char *s) {
  if (s[0] == '=') {
    return OP_ASSIGN;
  } else if (s[1] == '=') {
    switch (s[0]) {
      case '+': return OP_PLUS_ASSIGN;
      case '-': return OP_MINUS_ASSIGN;
      case '*': return OP_MUL_ASSIGN;
      case '/': return OP_DIV_ASSIGN;
      case '%': return OP_REM_ASSIGN;
      case '&': return OP_AND_ASSIGN;
      case '^': return OP_XOR_ASSIGN;
      case '|': return OP_OR_ASSIGN;
      default: return OP_INVALID;
    }
  } else if (s[0] == '<' && s[1] == '<' && s[2] == '=') {
    return OP_LSHIFT_ASSIGN;
  } else if (s[0] == '>' && s[1] == '>' && s[2] == '=') {
    return OP_RSHIFT_ASSIGN;
  } else if (s[0] == '>' && s[1] == '>' && s[2] == '>' && s[3] == '=') {
    return OP_RRSHIFT_ASSIGN;
  } else {
    return OP_INVALID;
  }
}

V7_PRIVATE enum v7_err parse_expression(struct v7 *v7) {
#ifdef V7_DEBUG
  const char *stmt_str = v7->pstate.pc;
#endif
  int op, old_sp = v7->sp;

  v7->cur_obj = v7->ctx;
  TRY(parse_logical_or(v7));

  // Parse assignment
  if ((op = is_assign_op(v7->pstate.pc))) {
    TRY(parse_assign(v7, v7->cur_obj, op));
  }

  // Parse ternary operator
  if (*v7->pstate.pc == '?') {
    int old_flags = v7->flags;
    int condition_true = 1;

    if (EXECUTING(v7->flags)) {
      CHECK(v7->sp > 0, V7_INTERNAL_ERROR);
      condition_true = v7_is_true(v7_top(v7)[-1]);
      TRY(inc_stack(v7, -1));   // Remove condition result
    }

    TRY(match(v7, '?'));
    if (!condition_true || !EXECUTING(old_flags)) v7->flags |= V7_NO_EXEC;
    TRY(parse_expression(v7));
    TRY(match(v7, ':'));
    v7->flags = old_flags;
    if (condition_true || !EXECUTING(old_flags)) v7->flags |= V7_NO_EXEC;
    TRY(parse_expression(v7));
    v7->flags = old_flags;
  }

  // Collapse stack, leave only one value on top
  if (EXECUTING(v7->flags)) {
    struct v7_val *result = v7_top(v7)[-1];
    inc_ref_count(result);
    TRY(inc_stack(v7, old_sp - v7->sp));
    TRY(v7_push(v7, result));
    assert(result->ref_count > 1);
    v7_freeval(v7, result);
  } else {
    TRY(inc_stack(v7, old_sp - v7->sp));
  }

  return V7_OK;
}

static enum v7_err parse_declaration(struct v7 *v7) { // <#parse_decl#>
  int old_sp = v7_sp(v7);

  do {
    inc_stack(v7, old_sp - v7_sp(v7));  // Clean up the stack after prev decl
    TRY(parse_identifier(v7));
    if (*v7->pstate.pc == '=') {
      TRY(parse_assign(v7, v7->ctx, OP_ASSIGN));
    }
  } while (test_and_skip_char(v7, ','));

  return V7_OK;
}

static enum v7_err parse_if_statement(struct v7 *v7, int *has_return) {
  int old_flags = v7->flags, condition_true;

  TRY(match(v7, '('));
  TRY(parse_expression(v7));      // Evaluate condition, pushed on stack
  TRY(match(v7, ')'));
  if (EXECUTING(old_flags)) {
    // If condition is false, do not execute "if" body
    CHECK(v7->sp > 0, V7_INTERNAL_ERROR);
    condition_true = v7_is_true(v7_top_val(v7));
    if (!condition_true) v7->flags |= V7_NO_EXEC;
    TRY(inc_stack(v7, -1));   // Cleanup condition result from the stack
  }
  TRY(parse_compound_statement(v7, has_return));

  if (lookahead(v7, "else", 4)) {
    v7->flags = old_flags;
    if (!EXECUTING(old_flags) || condition_true) v7->flags |= V7_NO_EXEC;
    TRY(parse_compound_statement(v7, has_return));
  }

  v7->flags = old_flags;  // Restore old execution flags
  return V7_OK;
}

static enum v7_err parse_for_in_statement(struct v7 *v7, int has_var,
                                          int *has_return) {
  const char *tok = v7->tok;
  int tok_len = v7->tok_len;
  struct v7_pstate s_block;

  TRY(parse_expression(v7));
  TRY(match(v7, ')'));
  s_block = v7->pstate;

  // Execute loop body
  if (!EXECUTING(v7->flags)) {
    TRY(parse_compound_statement(v7, has_return));
  } else {
    int old_sp = v7->sp;
    struct v7_val *obj = v7_top(v7)[-1];
    struct v7_val *scope = has_var ? v7->ctx : &v7->root_scope;
    struct v7_prop *prop;

    CHECK(obj->type == V7_TYPE_OBJ, V7_TYPE_ERROR);
    for (prop = obj->props; prop != NULL; prop = prop->next) {
      TRY(v7_setv(v7, scope, V7_TYPE_STR, V7_TYPE_OBJ,
                  tok, tok_len, 1, prop->key));
      v7->pstate = s_block;
      TRY(parse_compound_statement(v7, has_return));  // Loop body
      TRY(inc_stack(v7, old_sp - v7->sp));  // Clean up stack
    }
  }

  return V7_OK;
}

static enum v7_err parse_for_statement(struct v7 *v7, int *has_return) {
  int is_true, old_flags = v7->flags, has_var = 0;
  struct v7_pstate s1, s2, s3, s_block, s_end;

  TRY(match(v7, '('));
  s1 = v7->pstate;

  // See if this is an enumeration loop
  if (lookahead(v7, "var", 3)) {
    has_var = 1;
  }
  if (parse_identifier(v7) == V7_OK && lookahead(v7, "in", 2)) {
    return parse_for_in_statement(v7, has_var, has_return);
  } else {
    v7->pstate = s1;
  }

  if (lookahead(v7, "var", 3)) {
    parse_declaration(v7);
  } else {
    TRY(parse_expression(v7));    // expr1
  }
  TRY(match(v7, ';'));

  // Pass through the loop, don't execute it, just remember locations
  v7->flags |= V7_NO_EXEC;
  s2 = v7->pstate;
  TRY(parse_expression(v7));    // expr2 (condition)
  TRY(match(v7, ';'));

  s3 = v7->pstate;
  TRY(parse_expression(v7));    // expr3  (post-iteration)
  TRY(match(v7, ')'));

  s_block = v7->pstate;
  TRY(parse_compound_statement(v7, has_return));
  s_end = v7->pstate;

  v7->flags = old_flags;

  // Execute loop
  if (EXECUTING(v7->flags)) {
    int old_sp = v7->sp;
    for (;;) {
      v7->pstate = s2;
      assert(!EXECUTING(v7->flags) == 0);
      TRY(parse_expression(v7));    // Evaluate condition
      assert(v7->sp > old_sp);
      is_true = !v7_is_true(v7_top(v7)[-1]);
      if (is_true) break;

      v7->pstate = s_block;
      assert(!EXECUTING(v7->flags) == 0);
      TRY(parse_compound_statement(v7, has_return));  // Loop body
      assert(!EXECUTING(v7->flags) == 0);

      v7->pstate = s3;
      TRY(parse_expression(v7));    // expr3  (post-iteration)

      TRY(inc_stack(v7, old_sp - v7->sp));  // Clean up stack
    }
  }

  // Jump to the code after the loop
  v7->pstate = s_end;

  return V7_OK;
}

static enum v7_err parse_return_statement(struct v7 *v7, int *has_return) {
  if (EXECUTING(v7->flags)) {
    *has_return = 1;
  }
  if (*v7->pstate.pc != ';' && *v7->pstate.pc != '}') {
    TRY(parse_expression(v7));
  }
  return V7_OK;
}

static enum v7_err parse_try_statement(struct v7 *v7, int *has_return) {
  enum v7_err err_code;
  const char *old_pc = v7->pstate.pc;
  int old_flags = v7->flags, old_line_no = v7->pstate.line_no;

  CHECK(v7->pstate.pc[0] == '{', V7_SYNTAX_ERROR);
  err_code = parse_compound_statement(v7, has_return);

  if (!EXECUTING(old_flags) && err_code != V7_OK) {
    return err_code;
  }

  // If exception has happened, skip the block
  if (err_code != V7_OK) {
    v7->pstate.pc = old_pc;
    v7->pstate.line_no = old_line_no;
    v7->flags |= V7_NO_EXEC;
    TRY(parse_compound_statement(v7, has_return));
  }

  // Process catch/finally blocks
  TRY(parse_identifier(v7));

  if (test_token(v7, "catch", 5)) {
    TRY(match(v7, '('));
    TRY(parse_identifier(v7));
    TRY(match(v7, ')'));

    // Insert error variable into the namespace
    if (err_code != V7_OK) {
      TRY(v7_make_and_push(v7, V7_TYPE_OBJ));
      v7_set_class(v7_top_val(v7), V7_CLASS_ERROR);
      v7_setv(v7, v7->ctx, V7_TYPE_STR, V7_TYPE_OBJ,
              v7->tok, v7->tok_len, 1, v7_top_val(v7));
    }

    // If there was no exception, do not execute catch block
    if (!EXECUTING(old_flags) || err_code == V7_OK) v7->flags |= V7_NO_EXEC;
    TRY(parse_compound_statement(v7, has_return));
    v7->flags = old_flags;

    if (lookahead(v7, "finally", 7)) {
      TRY(parse_compound_statement(v7, has_return));
    }
  } else if (test_token(v7, "finally", 7)) {
    v7->flags = old_flags;
    TRY(parse_compound_statement(v7, has_return));
  } else {
    v7->flags = old_flags;
    return V7_SYNTAX_ERROR;
  }
  return V7_OK;
}

V7_PRIVATE enum v7_err parse_statement(struct v7 *v7, int *has_return) {
  if (lookahead(v7, "var", 3)) {
    TRY(parse_declaration(v7));
  } else if (lookahead(v7, "return", 6)) {
    TRY(parse_return_statement(v7, has_return));
  } else if (lookahead(v7, "if", 2)) {
    TRY(parse_if_statement(v7, has_return));
  } else if (lookahead(v7, "for", 3)) {
    TRY(parse_for_statement(v7, has_return));
  } else if (lookahead(v7, "try", 3)) {
    TRY(parse_try_statement(v7, has_return));
  } else {
    TRY(parse_expression(v7));
  }

  // Skip optional colons and semicolons
  while (*v7->pstate.pc == ',') match(v7, *v7->pstate.pc);
  while (*v7->pstate.pc == ';') match(v7, *v7->pstate.pc);
  return V7_OK;
}

#ifdef V7_EXE
int main(int argc, char *argv[]) {
  struct v7 *v7 = v7_create();
  int i, error_code;

  // Execute inline code
  for (i = 1; i < argc && argv[i][0] == '-'; i++) {
    if (strcmp(argv[i], "-e") == 0 && i + 1 < argc) {
      if ((error_code = v7_exec(v7, argv[i + 1])) != V7_OK) {
        fprintf(stderr, "Error executing [%s]: %s\n", argv[i + 1],
                v7_strerror(error_code));
      }
      i++;
    }
  }

  // Execute files
  for (; i < argc; i++) {
    if ((error_code = v7_exec_file(v7, argv[i])) != V7_OK) {
      fprintf(stderr, "%s line %d: %s\n", argv[i], v7->pstate.line_no,
              v7_strerror(error_code));
    }
  }

  v7_destroy(&v7);
  return EXIT_SUCCESS;
}
#endif<|MERGE_RESOLUTION|>--- conflicted
+++ resolved
@@ -337,7 +337,6 @@
       free(v->v.func.source_code);
       v7_freeval(v7, v->v.func.var_obj);
     }
-    if (v->v.func.upper != NULL) v7_freeval(v7, v->v.func.upper);
   }
 
   if (v->flags & V7_VAL_ALLOCATED) {
@@ -535,6 +534,8 @@
     if ((v = get2(f, key)) != NULL) return v;
   }
 
+  if (v7->cf && (v = get2(v7->cf->v.func.var_obj, key)) != NULL) return v;
+
   return NULL;
 }
 
@@ -572,264 +573,6 @@
       int own = va_arg(*ap, int);
       v7_init_str(v, buf, len, own);
     }
-<<<<<<< HEAD
-=======
-    v->props = NULL;
-  }
-
-  if (v7_is_class(v, V7_CLASS_ARRAY)) {
-    struct v7_prop *p, *tmp;
-    for (p = v->v.array; p != NULL; p = tmp) {
-      tmp = p->next;
-      free_prop(v7, p);
-    }
-    v->v.array = NULL;
-  } else if (v->type == V7_TYPE_STR && (v->flags & V7_STR_ALLOCATED)) {
-    free(v->v.str.buf);
-  } else if (v7_is_class(v, V7_CLASS_REGEXP) && (v->flags & V7_STR_ALLOCATED)) {
-    free(v->v.regex);
-  } else if (v7_is_class(v, V7_CLASS_FUNCTION)) {
-    if ((v->flags & V7_STR_ALLOCATED) && (v->flags & V7_JS_FUNC)) {
-      free(v->v.func.source_code);
-      v7_freeval(v7, v->v.func.var_obj);
-    }
-  }
-
-  if (v->flags & V7_VAL_ALLOCATED) {
-    v->flags &= ~V7_VAL_ALLOCATED;
-    v->flags |= ~V7_VAL_DEALLOCATED;
-    memset(v, 0, sizeof(*v));
-#ifdef V7_CACHE_OBJS
-    v->next = v7->free_values;
-    v7->free_values = v;
-#else
-    free(v);
-#endif
-  }
-}
-
-V7_PRIVATE enum v7_err inc_stack(struct v7 *v7, int incr) {
-  int i;
-
-  CHECK(v7->sp + incr < (int) ARRAY_SIZE(v7->stack), V7_STACK_OVERFLOW);
-  CHECK(v7->sp + incr >= 0, V7_STACK_UNDERFLOW);
-
-  // Free values pushed on stack (like string literals and functions)
-  for (i = 0; incr < 0 && i < -incr && i < v7->sp; i++) {
-    v7_freeval(v7, v7->stack[v7->sp - (i + 1)]);
-    v7->stack[v7->sp - (i + 1)] = NULL;
-  }
-
-  v7->sp += incr;
-  return V7_OK;
-}
-
-enum v7_err v7_pop(struct v7 *v7, int incr) {
-  CHECK(incr >= 0, V7_INTERNAL_ERROR);
-  return inc_stack(v7, -incr);
-}
-
-V7_PRIVATE void free_values(struct v7 *v7) {
-  struct v7_val *v;
-  while (v7->free_values != NULL) {
-    v = v7->free_values->next;
-    free(v7->free_values);
-    v7->free_values = v;
-  }
-}
-
-V7_PRIVATE void free_props(struct v7 *v7) {
-  struct v7_prop *p;
-  while (v7->free_props != NULL) {
-    p = v7->free_props->next;
-    free(v7->free_props);
-    v7->free_props = p;
-  }
-}
-
-V7_PRIVATE struct v7_val *make_value(struct v7 *v7, enum v7_type type) {
-  struct v7_val *v = NULL;
-
-  if ((v = v7->free_values) != NULL) {
-    v7->free_values = v->next;
-  } else {
-    v = (struct v7_val *) calloc(1, sizeof(*v));
-  }
-
-  if (v != NULL) {
-    assert(v->ref_count == 0);
-    v->flags = V7_VAL_ALLOCATED;
-    v->type = type;
-    switch (type) {
-      case V7_TYPE_NUM: v->proto = &s_prototypes[V7_CLASS_NUMBER]; break;
-      case V7_TYPE_STR: v->proto = &s_prototypes[V7_CLASS_STRING]; break;
-      case V7_TYPE_BOOL: v->proto = &s_prototypes[V7_CLASS_BOOLEAN]; break;
-      default: break;
-    }
-  }
-  return v;
-}
-
-V7_PRIVATE struct v7_prop *mkprop(struct v7 *v7) {
-  struct v7_prop *m;
-  if ((m = v7->free_props) != NULL) {
-    v7->free_props = m->next;
-  } else {
-    m = (struct v7_prop *) calloc(1, sizeof(*m));
-  }
-  if (m != NULL) m->flags = V7_PROP_ALLOCATED;
-  return m;
-}
-
-V7_PRIVATE struct v7_val str_to_val(const char *buf, size_t len) {
-  struct v7_val v;
-  memset(&v, 0, sizeof(v));
-  v.type = V7_TYPE_STR;
-  v.v.str.buf = (char *) buf;
-  v.v.str.len = len;
-  return v;
-}
-
-struct v7_val v7_str_to_val(const char *buf) {
-  return str_to_val((char *) buf, strlen(buf));
-}
-
-V7_PRIVATE int cmp(const struct v7_val *a, const struct v7_val *b) {
-  int res;
-  double an, bn;
-  const struct v7_string *as, *bs;
-  struct v7_val ta = MKOBJ(0), tb = MKOBJ(0);
-
-  if (a == NULL || b == NULL) return 1;
-  if ((a->type == V7_TYPE_UNDEF || a->type == V7_TYPE_NULL) &&
-      (b->type == V7_TYPE_UNDEF || b->type == V7_TYPE_NULL)) return 0;
-
-  if (is_num(a) && is_num(b)) {
-    v7_init_num(&ta, a->v.num);
-    v7_init_num(&tb, b->v.num);
-    a = &ta; b = &tb;
-  }
-
-  if (is_string(a) && is_string(b)) {
-    v7_init_str(&ta, a->v.str.buf, a->v.str.len, 0);
-    v7_init_str(&tb, b->v.str.buf, b->v.str.len, 0);
-    a = &ta; b = &tb;
-  }
-
-  if (a->type != b->type) return 1;
-
-  an = a->v.num, bn = b->v.num;
-  as = &a->v.str, bs = &b->v.str;
-
-  switch (a->type) {
-    case V7_TYPE_NUM:
-      return (isinf(an) && isinf(bn)) ||
-      (isnan(an) && isnan(bn)) ? 0 : an - bn;
-    case V7_TYPE_BOOL:
-      return an != bn;
-    case V7_TYPE_STR:
-      res = memcmp(as->buf, bs->buf, as->len < bs->len ? as->len : bs->len);
-      return res != 0 ? res : (int) as->len - (int) bs->len;
-      return as->len != bs->len || memcmp(as->buf, bs->buf, as->len) != 0;
-    default:
-      return a - b;
-  }
-}
-
-V7_PRIVATE struct v7_prop *v7_get(struct v7_val *obj, const struct v7_val *key,
-                              int own_prop) {
-  struct v7_prop *m;
-  for (; obj != NULL; obj = obj->proto) {
-    if (v7_is_class(obj, V7_CLASS_ARRAY) && key->type == V7_TYPE_NUM) {
-      int i = (int) key->v.num;
-      for (m = obj->v.array; m != NULL; m = m->next) {
-        if (i-- == 0) return m;
-      }
-    } else if (obj->type == V7_TYPE_OBJ) {
-      for (m = obj->props; m != NULL; m = m->next) {
-        if (cmp(m->key, key) == 0) return m;
-      }
-    }
-    if (own_prop) break;
-    if (obj->proto == obj) break;
-  }
-  return NULL;
-}
-
-V7_PRIVATE struct v7_val *get2(struct v7_val *obj, const struct v7_val *key) {
-  struct v7_prop *m = v7_get(obj, key, 0);
-  return (m == NULL) ? NULL : m->val;
-}
-
-struct v7_val *v7_lookup(struct v7_val *obj, const char *key) {
-  struct v7_val k = v7_str_to_val(key);
-  return get2(obj, &k);
-}
-
-V7_PRIVATE enum v7_err vinsert(struct v7 *v7, struct v7_prop **h,
-                           struct v7_val *key, struct v7_val *val) {
-  struct v7_prop *m = mkprop(v7);
-  CHECK(m != NULL, V7_OUT_OF_MEMORY);
-
-  inc_ref_count(key);
-  inc_ref_count(val);
-  m->key = key;
-  m->val = val;
-  m->next = *h;
-  *h = m;
-
-  return V7_OK;
-}
-
-V7_PRIVATE struct v7_val *find(struct v7 *v7, const struct v7_val *key) {
-  struct v7_val *v, *f;
-
-  if (!EXECUTING(v7->flags)) return NULL;
-
-  for (f = v7->ctx; f != NULL; f = f->next) {
-    if ((v = get2(f, key)) != NULL) return v;
-  }
-
-  if (v7->cf && (v = get2(v7->cf->v.func.var_obj, key)) != NULL) return v;
-
-  return NULL;
-}
-
-V7_PRIVATE enum v7_err v7_set(struct v7 *v7, struct v7_val *obj,
-                              struct v7_val *k, struct v7_val *v) {
-  struct v7_prop *m = NULL;
-
-  CHECK(obj != NULL && k != NULL && v != NULL, V7_INTERNAL_ERROR);
-  CHECK(obj->type == V7_TYPE_OBJ, V7_TYPE_ERROR);
-
-  // Find attribute inside object
-  if ((m = v7_get(obj, k, 1)) != NULL) {
-    v7_freeval(v7, m->val);
-    inc_ref_count(v);
-    m->val = v;
-  } else {
-    TRY(vinsert(v7, &obj->props, k, v));
-  }
-
-  return V7_OK;
-}
-
-struct v7_val *v7_mkvv(struct v7 *v7, enum v7_type t, va_list *ap) {
-  struct v7_val *v = make_value(v7, t);
-
-  // TODO: check for make_value() failure
-  switch (t) {
-      //case V7_C_FUNC: v->v.c_func = va_arg(*ap, v7_c_func_t); break;
-    case V7_TYPE_NUM:
-      v->v.num = va_arg(*ap, double);
-      break;
-    case V7_TYPE_STR: {
-      char *buf = va_arg(*ap, char *);
-      unsigned long len = va_arg(*ap, unsigned long);
-      int own = va_arg(*ap, int);
-      v7_init_str(v, buf, len, own);
-    }
->>>>>>> 40aaf2dd
       break;
     default:
       break;
