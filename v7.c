--- conflicted
+++ resolved
@@ -440,7 +440,6 @@
 
 
 // Forward declarations
-<<<<<<< HEAD
 
 V7_PRIVATE struct Reprog *re_compiler(const char *pattern, struct v7_val_flags flags, const char **errorp);
 V7_PRIVATE uint8_t re_exec(struct Reprog *prog, struct v7_val_flags flags, const char *string, struct Resub *loot);
@@ -449,12 +448,12 @@
 
 V7_PRIVATE int skip_to_next_tok(const char **ptr);
 V7_PRIVATE enum v7_tok get_tok(const char **s, double *n);
-=======
+
 V7_PRIVATE enum v7_tok next_tok(struct v7 *v7);
 V7_PRIVATE enum v7_tok lookahead(const struct v7 *v7);
 //V7_PRIVATE int skip_to_next_tok(const char **ptr);
 //V7_PRIVATE enum v7_tok get_tok(const char **s, double *n);
->>>>>>> 8759f205
+
 V7_PRIVATE int instanceof(const struct v7_val *obj, const struct v7_val *ctor);
 V7_PRIVATE enum v7_err parse_expression(struct v7 *);
 V7_PRIVATE enum v7_err parse_statement(struct v7 *, int *is_return);
@@ -5249,7 +5248,7 @@
     regex[i] = *v7->pstate.pc;
   }
   regex[i] = '\0';
-<<<<<<< HEAD
+
   CHECK(*v7->pstate.pc++ == '/', V7_SYNTAX_ERROR);
   uint8_t fl_g=0, fl_i=0, fl_m=0, rep;
   do{
@@ -5261,10 +5260,10 @@
     }
     v7->pstate.pc += rep;
   }while(rep);
-  skip_whitespaces_and_comments(v7);
-=======
-  EXPECT(v7, TOK_DIV);
->>>>>>> 8759f205
+//  skip_whitespaces_and_comments(v7);
+
+  //EXPECT(v7, TOK_DIV);
+
   if (EXECUTING(v7->flags)) {
     TRY(v7_make_and_push(v7, V7_TYPE_OBJ));
     struct v7_val *top = v7_top(v7)[-1];
@@ -6088,7 +6087,7 @@
 
 // Move ptr to the next token, skipping comments and whitespaces.
 // Return number of new line characters detected.
-static int skip_to_next_tok(const char **ptr) {
+V7_PRIVATE int skip_to_next_tok(const char **ptr) {
   const char *s = *ptr, *p = NULL;
   int num_lines = 0;
 
@@ -6205,7 +6204,7 @@
   }
 }
 
-static enum v7_tok get_tok(const char **s, double *n) {
+V7_PRIVATE enum v7_tok get_tok(const char **s, double *n) {
   const char *p = *s;
 
   switch (*p) {
